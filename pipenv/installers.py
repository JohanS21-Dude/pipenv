import operator
import os
import re
import sys
from abc import ABCMeta, abstractmethod
from typing import Optional

from pipenv.utils.processes import subprocess_run
from pipenv.utils.shell import find_windows_executable
from pipenv.vendor.pydantic import BaseModel


class Version(BaseModel):
    major: int
    minor: int
    patch: Optional[int] = None

    def __str__(self):
        parts = [self.major, self.minor]
        if self.patch is not None:
            parts.append(self.patch)
        return ".".join(str(p) for p in parts)

    @classmethod
<<<<<<< HEAD
    def parse(cls, name: str):
        """Parse an X.Y.Z or X.Y string into a version tuple."""
        match = re.match(r"^(\d+)\.(\d+)(?:\.(\d+))?$", name)
=======
    def parse(cls, name):
        """Parse an X.Y.Z, X.Y, or pre-release version string into a version tuple."""
        match = re.match(r"^(\d+)\.(\d+)(?:\.(\d+))?(a|b|rc)?(\d+)?$", name)
>>>>>>> 9a9ee9cf
        if not match:
            raise ValueError(f"invalid version name {name!r}")
        major = int(match.group(1))
        minor = int(match.group(2))
        patch = match.group(3)
        # prerelease = match.group(4)  # Not used
        # prerelease_num = match.group(5)

        if patch is not None:
            patch = int(patch)
<<<<<<< HEAD
        return cls(major=major, minor=minor, patch=patch)
=======

        # Return prerelease tag and number if they exist
        return cls(major, minor, patch)
>>>>>>> 9a9ee9cf

    @property
    def cmpkey(self):
        """Make the version a comparable tuple.

        Some old Python versions do not have a patch part, e.g., 2.7.0 is
        named "2.7" in pyenv. Fix that; otherwise, `None` will fail to compare
        with int.
        """
        return (self.major, self.minor, self.patch or 0)

    def matches_minor(self, other):
        """Check whether this version matches the other in (major, minor)."""
        return (self.major, self.minor) == (other.major, other.minor)


class InstallerNotFound(RuntimeError):
    pass


class InstallerError(RuntimeError):
    def __init__(self, desc, c):
        super().__init__(desc)
        self.out = c.stdout
        self.err = c.stderr


class Installer(metaclass=ABCMeta):
    def __init__(self, project):
        self.cmd = self._find_installer()
        self.project = project

    def __str__(self):
        return self.__class__.__name__

    @abstractmethod
    def _find_installer(self):
        pass

    @staticmethod
    def _find_python_installer_by_name_and_env(name, env_var):
        """
        Given a python installer (pyenv or asdf), try to locate the binary for that
        installer.

        pyenv/asdf are not always present on PATH. Both installers also support a
        custom environment variable (PYENV_ROOT or ASDF_DIR) which allows them to
        be installed into a non-default location (the default/suggested source
        install location is in ~/.pyenv or ~/.asdf).

        For systems without the installers on PATH, and with a custom location
        (e.g. /opt/pyenv), Pipenv can use those installers without modifications to
        PATH, if an installer's respective environment variable is present in an
        environment's .env file.

        This function searches for installer binaries in the following locations,
        by precedence:
            1. On PATH, equivalent to which(1).
            2. In the "bin" subdirectory of PYENV_ROOT or ASDF_DIR, depending on the
               installer.
            3. In ~/.pyenv/bin or ~/.asdf/bin, depending on the installer.
        """
        for candidate in (
            # Look for the Python installer using the equivalent of 'which'. On
            # Homebrew-installed systems, the env var may not be set, but this
            # strategy will work.
            find_windows_executable("", name),
            # Check for explicitly set install locations (e.g. PYENV_ROOT, ASDF_DIR).
            os.path.join(
                os.path.expanduser(os.getenv(env_var, "/dev/null")), "bin", name
            ),
            # Check the pyenv/asdf-recommended from-source install locations
            os.path.join(os.path.expanduser(f"~/.{name}"), "bin", name),
        ):
            if (
                candidate is not None
                and os.path.isfile(candidate)
                and os.access(candidate, os.X_OK)
            ):
                return candidate
        raise InstallerNotFound()

    def _run(self, *args, **kwargs):
        timeout = kwargs.pop("timeout", 30)
        shell = kwargs.pop("shell", False)
        if kwargs:
            k = list(kwargs.keys())[0]
            raise TypeError(f"unexpected keyword argument {k!r}")
        args = (self.cmd,) + tuple(args)
        c = subprocess_run(args, timeout=timeout, shell=shell)
        if c.returncode != 0:
            raise InstallerError(f"failed to run {args}", c)
        return c

    @abstractmethod
    def iter_installable_versions(self):
        """Iterate through CPython versions available for Pipenv to install."""
        pass

    def find_version_to_install(self, name):
        """Find a version in the installer from the version supplied.

        A ValueError is raised if a matching version cannot be found.
        """
        version = Version.parse(name)
        if version.patch is not None:
            return name
        try:
            best_match = max(
                (
                    inst_version
                    for inst_version in self.iter_installable_versions()
                    if inst_version.matches_minor(version)
                ),
                key=operator.attrgetter("cmpkey"),
            )
        except ValueError:
            raise ValueError(
                f"no installable version found for {name!r}",
            )
        return best_match

    @abstractmethod
    def install(self, version):
        """Install the given version with runner implementation.

        The version must be a ``Version`` instance representing a version
        found in the Installer.

        A ValueError is raised if the given version does not have a match in
        the runner. A InstallerError is raised if the runner command fails.
        """
        pass


class Pyenv(Installer):
    WIN = sys.platform.startswith("win") or (sys.platform == "cli" and os.name == "nt")

    def _find_installer(self):
        return self._find_python_installer_by_name_and_env("pyenv", "PYENV_ROOT")

    def _run(self, *args, **kwargs):
        if Pyenv.WIN:
            kwargs["shell"] = True
        return super(Pyenv, self)._run(*args, **kwargs)

    def iter_installable_versions(self):
        """Iterate through CPython versions available for Pipenv to install."""
        for name in self._run("install", "--list").stdout.splitlines():
            try:
                version = Version.parse(name.strip())
            except ValueError:
                continue
            yield version

    def install(self, version):
        """Install the given version with pyenv.
        The version must be a ``Version`` instance representing a version
        found in pyenv.
        A ValueError is raised if the given version does not have a match in
        pyenv. A InstallerError is raised if the pyenv command fails.
        """
        args = ["install", "-s", str(version)]
        if Pyenv.WIN:
            # pyenv-win skips installed versions by default and does not support -s
            del args[1]
        return self._run(*args, timeout=self.project.s.PIPENV_INSTALL_TIMEOUT)


class Asdf(Installer):
    def _find_installer(self):
        return self._find_python_installer_by_name_and_env("asdf", "ASDF_DIR")

    def iter_installable_versions(self):
        """Iterate through CPython versions available for asdf to install."""
        for name in self._run("list-all", "python").stdout.splitlines():
            try:
                version = Version.parse(name.strip())
            except ValueError:
                continue
            yield version

    def install(self, version):
        """Install the given version with asdf.
        The version must be a ``Version`` instance representing a version
        found in asdf.
        A ValueError is raised if the given version does not have a match in
        asdf. A InstallerError is raised if the asdf command fails.
        """
        c = self._run(
            "install",
            "python",
            str(version),
            timeout=self.project.s.PIPENV_INSTALL_TIMEOUT,
        )
        return c<|MERGE_RESOLUTION|>--- conflicted
+++ resolved
@@ -22,15 +22,9 @@
         return ".".join(str(p) for p in parts)
 
     @classmethod
-<<<<<<< HEAD
     def parse(cls, name: str):
-        """Parse an X.Y.Z or X.Y string into a version tuple."""
-        match = re.match(r"^(\d+)\.(\d+)(?:\.(\d+))?$", name)
-=======
-    def parse(cls, name):
         """Parse an X.Y.Z, X.Y, or pre-release version string into a version tuple."""
         match = re.match(r"^(\d+)\.(\d+)(?:\.(\d+))?(a|b|rc)?(\d+)?$", name)
->>>>>>> 9a9ee9cf
         if not match:
             raise ValueError(f"invalid version name {name!r}")
         major = int(match.group(1))
@@ -41,13 +35,7 @@
 
         if patch is not None:
             patch = int(patch)
-<<<<<<< HEAD
         return cls(major=major, minor=minor, patch=patch)
-=======
-
-        # Return prerelease tag and number if they exist
-        return cls(major, minor, patch)
->>>>>>> 9a9ee9cf
 
     @property
     def cmpkey(self):
