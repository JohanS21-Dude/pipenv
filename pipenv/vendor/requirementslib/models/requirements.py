--- conflicted
+++ resolved
@@ -7,7 +7,6 @@
 from sysconfig import get_path
 from urllib import parse as urllib_parse
 from urllib.parse import unquote
-<<<<<<< HEAD
 from urllib.request import url2pathname
 from urllib.parse import urlparse
 
@@ -18,17 +17,16 @@
     Generator,
     List,
     Optional,
+    Sequence,
     Set,
+    Text,
     Tuple,
+    TypeVar,
     Union,
 )
-from pipenv.vendor.pydantic import BaseModel, Field, Extra
+from pipenv.vendor.pydantic import Field, Extra
 from pipenv.patched.pip._internal.index.package_finder import PackageFinder
 from pipenv.patched.pip._vendor.pyparsing.core import cached_property
-=======
-
-import pipenv.vendor.attr as attr
->>>>>>> e13f004a
 from pipenv.patched.pip._internal.models.link import Link
 from pipenv.patched.pip._internal.models.wheel import Wheel
 from pipenv.patched.pip._internal.req.constructors import (
@@ -39,7 +37,6 @@
 from pipenv.patched.pip._internal.req.req_install import InstallRequirement
 from pipenv.patched.pip._internal.utils.temp_dir import global_tempdir_manager
 from pipenv.patched.pip._internal.utils.urls import path_to_url, url_to_path
-from pipenv.patched.pip._vendor.distlib.util import cached_property
 from pipenv.patched.pip._vendor.packaging.markers import Marker
 from pipenv.patched.pip._vendor.packaging.requirements import Requirement as PackagingRequirement
 from pipenv.patched.pip._vendor.packaging.specifiers import (
@@ -90,7 +87,6 @@
     create_link,
     expand_env_variables,
     extras_to_string,
-    filter_none,
     format_requirement,
     get_default_pyproject_backend,
     get_pyproject,
@@ -104,39 +100,12 @@
     split_ref_from_uri,
     split_vcs_method_from_uri,
     validate_path,
-    validate_specifiers,
     validate_vcs,
 )
 from pipenv.vendor.requirementslib.models.common import ReqLibBaseModel
 
 if MYPY_RUNNING:
-    from typing import (
-        Any,
-        AnyStr,
-        Dict,
-        FrozenSet,
-        Generator,
-        Iterator,
-        List,
-        Optional,
-        Sequence,
-        Set,
-        Text,
-        Tuple,
-        TypeVar,
-        Union,
-    )
-
-    F = TypeVar("F", "FileRequirement", "VCSRequirement", covariant=True)
-
-    NON_STRING_ITERABLE = Union[List, Set, Tuple]
     S = TypeVar("S", bytes, str, Text)
-    BASE_TYPES = Union[bool, str, Tuple[str, ...]]
-    CUSTOM_TYPES = Union[VCSRepository, PackagingRequirement, SetupInfo, "Line"]
-    CREATION_ARG_TYPES = Union[BASE_TYPES, Link, CUSTOM_TYPES]
-    PIPFILE_ENTRY_TYPE = Union[str, bool, Tuple[str], List[str]]
-    PIPFILE_TYPE = Union[str, Dict[str, PIPFILE_ENTRY_TYPE]]
-    TPIPFILE = Dict[str, PIPFILE_ENTRY_TYPE]
 
 
 SPECIFIERS_BY_LENGTH = sorted(list(Specifier._operators.keys()), key=len, reverse=True)
@@ -1366,7 +1335,7 @@
 
     @classmethod
     def from_pipfile(cls, name: str, pipfile: Dict[str, Any]) -> 'NamedRequirement':
-        creation_args = {}  # type: TPIPFILE
+        creation_args = {}
         if hasattr(pipfile, "keys"):
             # Get field names from the Pydantic model
             pydantic_fields = cls.__fields__.keys()
@@ -1729,14 +1698,12 @@
         return None
 
     @classmethod
-    def from_line(cls, line, editable=None, extras=None, parsed_line=None):
-        # type: (AnyStr, Optional[bool], Optional[Tuple[AnyStr, ...]], Optional[Line]) -> F
+    def from_line(cls, line, editable=None, extras=None, parsed_line=None) -> Union["FileRequirement", "VCSRequirement"]:
         parsed_line = Line(line=line)
         file_req_from_parsed_line(parsed_line)
 
     @classmethod
-    def from_pipfile(cls, name, pipfile):
-        # type: (str, Dict[str, Union[Tuple[str, ...], str, bool]]) -> F
+    def from_pipfile(cls, name, pipfile) -> Union["FileRequirement", "VCSRequirement"]:
         # Parse the values out. After this dance we should have two variables:
         # path - Local filesystem path.
         # uri - Absolute URI that is parsable with urlsplit.
@@ -2154,9 +2121,8 @@
             raise
 
     @classmethod
-    def from_pipfile(cls, name, pipfile):
-        # type: (str, Dict[S, Union[Tuple[S, ...], S, bool]]) -> F
-        creation_args = {}  # type: Dict[str, CREATION_ARG_TYPES]
+    def from_pipfile(cls, name, pipfile) -> Union["FileRequirement", "VCSRequirement"]:
+        creation_args = {}
         pipfile_keys = [
             k
             for k in (
@@ -2205,8 +2171,7 @@
         return cls_inst
 
     @classmethod
-    def from_line(cls, line, editable=None, extras=None, parsed_line=None):
-        # type: (AnyStr, Optional[bool], Optional[Tuple[AnyStr, ...]], Optional[Line]) -> F
+    def from_line(cls, line, editable=None, extras=None, parsed_line=None) -> Union["FileRequirement", "VCSRequirement"]:
         parsed_line = Line(line=line)
         return vcs_req_from_parsed_line(parsed_line)
 
@@ -2816,8 +2781,7 @@
             self.req.req = new_marker
 
 
-def file_req_from_parsed_line(parsed_line):
-    # type: (Line) -> FileRequirement
+def file_req_from_parsed_line(parsed_line) -> FileRequirement:
     path = parsed_line.relpath if parsed_line.relpath else parsed_line.path
     pyproject_requires = None  # type: Optional[Tuple[str, ...]]
     if parsed_line.pyproject_requires is not None:
