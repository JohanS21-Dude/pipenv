# -*- coding: utf-8 -*-

from __future__ import absolute_import, print_function

import collections
import copy
import hashlib
import os
import sys
from contextlib import contextmanager
from distutils.sysconfig import get_python_lib
from functools import partial

import attr
import pip_shims
import six
import vistir
from cached_property import cached_property
from first import first
from packaging.markers import Marker
from packaging.requirements import Requirement as PackagingRequirement
from packaging.specifiers import (
    InvalidSpecifier,
    LegacySpecifier,
    Specifier,
    SpecifierSet,
)
from packaging.utils import canonicalize_name
from six.moves.urllib import parse as urllib_parse
from six.moves.urllib.parse import unquote
from vistir.compat import FileNotFoundError, Mapping, Path, lru_cache
from vistir.contextmanagers import temp_path
from vistir.misc import dedup
from vistir.path import (
    create_tracked_tempdir,
    get_converted_relative_path,
    is_file_url,
    is_valid_url,
    mkdir_p,
    normalize_path,
)

from .setup_info import SetupInfo, _prepare_wheel_building_kwargs
from .url import URI
from .utils import (
    DIRECT_URL_RE,
    HASH_STRING,
    URL_RE,
    build_vcs_uri,
    convert_direct_url_to_url,
    create_link,
    extras_to_string,
    filter_none,
    format_requirement,
    get_default_pyproject_backend,
    get_pyproject,
    get_version,
    init_requirement,
    is_pinned_requirement,
    make_install_requirement,
    normalize_name,
    parse_extras,
    specs_to_string,
    split_markers_from_line,
    split_ref_from_uri,
    split_vcs_method_from_uri,
    validate_path,
    validate_specifiers,
    validate_vcs,
)
from ..environment import MYPY_RUNNING
from ..exceptions import RequirementError
from ..utils import (
    VCS_LIST,
    add_ssh_scheme_to_git_uri,
    get_setup_paths,
    is_installable_file,
    is_vcs,
    strip_ssh_from_git_uri,
)

if MYPY_RUNNING:
<<<<<<< HEAD
    from typing import Optional, TypeVar, List, Dict, Union, Any, Tuple, Set, Text
    from pip_shims.shims import Link, InstallRequirement
    RequirementType = TypeVar('RequirementType', covariant=True, bound=PackagingRequirement)
=======
    from typing import (
        Optional,
        TypeVar,
        List,
        Dict,
        Union,
        Any,
        Tuple,
        Sequence,
        Set,
        AnyStr,
        Text,
        Generator,
        FrozenSet,
    )
    from pip_shims.shims import (
        Link,
        InstallRequirement,
        PackageFinder,
        InstallationCandidate,
    )

    RequirementType = TypeVar(
        "RequirementType", covariant=True, bound=PackagingRequirement
    )
    F = TypeVar("F", "FileRequirement", "VCSRequirement", covariant=True)
>>>>>>> 54a73d1c
    from six.moves.urllib.parse import SplitResult
    from .vcs import VCSRepository
    from .dependencies import AbstractDependency

    NON_STRING_ITERABLE = Union[List, Set, Tuple]
    STRING_TYPE = Union[str, bytes, Text]
    S = TypeVar("S", bytes, str, Text)
    BASE_TYPES = Union[bool, STRING_TYPE, Tuple[STRING_TYPE, ...]]
    CUSTOM_TYPES = Union[VCSRepository, RequirementType, SetupInfo, "Line"]
    CREATION_ARG_TYPES = Union[BASE_TYPES, Link, CUSTOM_TYPES]
    PIPFILE_ENTRY_TYPE = Union[STRING_TYPE, bool, Tuple[STRING_TYPE], List[STRING_TYPE]]
    PIPFILE_TYPE = Union[STRING_TYPE, Dict[STRING_TYPE, PIPFILE_ENTRY_TYPE]]
    TPIPFILE = Dict[STRING_TYPE, PIPFILE_ENTRY_TYPE]


SPECIFIERS_BY_LENGTH = sorted(list(Specifier._operators.keys()), key=len, reverse=True)


run = partial(vistir.misc.run, combine_stderr=False, return_object=True, nospin=True)


class Line(object):
    def __init__(self, line, extras=None):
        # type: (AnyStr, Optional[Union[List[S], Set[S], Tuple[S, ...]]]) -> None
        self.editable = False  # type: bool
        if line.startswith("-e "):
            line = line[len("-e ") :]
            self.editable = True
        self.extras = ()  # type: Tuple[STRING_TYPE, ...]
        if extras is not None:
            self.extras = tuple(sorted(set(extras)))
        self.line = line  # type: STRING_TYPE
        self.hashes = []  # type: List[STRING_TYPE]
        self.markers = None  # type: Optional[STRING_TYPE]
        self.vcs = None  # type: Optional[STRING_TYPE]
        self.path = None  # type: Optional[STRING_TYPE]
        self.relpath = None  # type: Optional[STRING_TYPE]
        self.uri = None  # type: Optional[STRING_TYPE]
        self._link = None  # type: Optional[Link]
        self.is_local = False  # type: bool
        self._name = None  # type: Optional[STRING_TYPE]
        self._specifier = None  # type: Optional[STRING_TYPE]
        self.parsed_marker = None  # type: Optional[Marker]
        self.preferred_scheme = None  # type: Optional[STRING_TYPE]
        self._requirement = None  # type: Optional[PackagingRequirement]
        self.is_direct_url = False  # type: bool
        self._parsed_url = None  # type: Optional[urllib_parse.ParseResult]
        self._setup_cfg = None  # type: Optional[STRING_TYPE]
        self._setup_py = None  # type: Optional[STRING_TYPE]
        self._pyproject_toml = None  # type: Optional[STRING_TYPE]
        self._pyproject_requires = None  # type: Optional[Tuple[STRING_TYPE, ...]]
        self._pyproject_backend = None  # type: Optional[STRING_TYPE]
        self._wheel_kwargs = None  # type: Optional[Dict[STRING_TYPE, STRING_TYPE]]
        self._vcsrepo = None  # type: Optional[VCSRepository]
        self._setup_info = None  # type: Optional[SetupInfo]
        self._ref = None  # type: Optional[STRING_TYPE]
        self._ireq = None  # type: Optional[InstallRequirement]
        self._src_root = None  # type: Optional[STRING_TYPE]
        self.dist = None  # type: Any
        super(Line, self).__init__()
        self.parse()

    def __hash__(self):
        return hash(
            (
                self.editable,
                self.line,
                self.markers,
                tuple(self.extras),
                tuple(self.hashes),
                self.vcs,
                self.ireq,
            )
        )

    def __repr__(self):
        try:
            return (
                "<Line (editable={self.editable}, name={self._name}, path={self.path}, "
                "uri={self.uri}, extras={self.extras}, markers={self.markers}, vcs={self.vcs}"
                ", specifier={self._specifier}, pyproject={self._pyproject_toml}, "
                "pyproject_requires={self._pyproject_requires}, "
                "pyproject_backend={self._pyproject_backend}, ireq={self._ireq})>".format(
                    self=self
                )
            )
        except Exception:
            return "<Line {0}>".format(self.__dict__.values())

    @classmethod
    def split_hashes(cls, line):
        # type: (S) -> Tuple[S, List[S]]
        if "--hash" not in line:
            return line, []
        split_line = line.split()
        line_parts = []  # type: List[S]
        hashes = []  # type: List[S]
        for part in split_line:
            if part.startswith("--hash"):
                param, _, value = part.partition("=")
                hashes.append(value)
            else:
                line_parts.append(part)
        line = " ".join(line_parts)
        return line, hashes

    @property
    def line_with_prefix(self):
        # type: () -> STRING_TYPE
        line = self.line
        extras_str = extras_to_string(self.extras)
        if self.is_direct_url:
            line = self.link.url
        elif extras_str:
            if self.is_vcs:
                line = self.link.url
                if "git+file:/" in line and "git+file:///" not in line:
                    line = line.replace("git+file:/", "git+file:///")
            else:
                line = "{0}{1}".format(line, extras_str)
        if self.editable:
            return "-e {0}".format(line)
        return line

    @property
    def line_for_ireq(self):
        # type: () -> STRING_TYPE
        line = ""  # type: STRING_TYPE
        if self.is_file or self.is_url and not self.is_vcs:
            scheme = self.preferred_scheme if self.preferred_scheme is not None else "uri"
            local_line = next(
                iter(
                    [
                        os.path.dirname(os.path.abspath(f))
                        for f in [self.setup_py, self.setup_cfg, self.pyproject_toml]
                        if f is not None
                    ]
                ),
                None,
            )
            if local_line and self.extras:
                local_line = "{0}{1}".format(local_line, extras_to_string(self.extras))
            line = local_line if local_line is not None else self.line
            if scheme == "path":
                if not line and self.base_path is not None:
                    line = os.path.abspath(self.base_path)
            else:
                if DIRECT_URL_RE.match(self.line):
                    uri = URI.parse(self.line)
                    line = uri.full_url
                    self._requirement = init_requirement(self.line)
                    line = convert_direct_url_to_url(self.line)
                else:
                    if self.link:
                        line = self.link.url
                    else:
                        try:
                            uri = URI.parse(line)
                        except ValueError:
                            line = line
                        else:
                            line = uri.base_url
                            self._link = uri.as_link

        if self.editable:
            if not line:
                if self.is_path or self.is_file:
                    if not self.path:
                        line = pip_shims.shims.url_to_path(self.url)
                    else:
                        line = self.path
                    if self.extras:
                        line = "{0}{1}".format(line, extras_to_string(self.extras))
                else:
                    line = self.link.url
        elif self.is_vcs and not self.editable:
            line = add_ssh_scheme_to_git_uri(self.line)
        if not line:
            line = self.line
        return line

    @property
    def base_path(self):
        # type: () -> Optional[S]
        if not self.link and not self.path:
            self.parse_link()
        if not self.path:
            pass
        path = normalize_path(self.path)
        if os.path.exists(path) and os.path.isdir(path):
            path = path
        elif os.path.exists(path) and os.path.isfile(path):
            path = os.path.dirname(path)
        else:
            path = None
        return path

    @property
    def setup_py(self):
        # type: () -> Optional[STRING_TYPE]
        if self._setup_py is None:
            self.populate_setup_paths()
        return self._setup_py

    @property
    def setup_cfg(self):
        # type: () -> Optional[STRING_TYPE]
        if self._setup_cfg is None:
            self.populate_setup_paths()
        return self._setup_cfg

    @property
    def pyproject_toml(self):
        # type: () -> Optional[STRING_TYPE]
        if self._pyproject_toml is None:
            self.populate_setup_paths()
        return self._pyproject_toml

    @property
    def specifier(self):
        # type: () -> Optional[STRING_TYPE]
        options = [self._specifier]
        for req in (self.ireq, self.requirement):
            if req is not None and getattr(req, "specifier", None):
                options.append(req.specifier)
        specifier = next(
            iter(spec for spec in options if spec is not None), None
        )  # type: Optional[Union[Specifier, SpecifierSet]]
        spec_string = None  # type: Optional[STRING_TYPE]
        if specifier is not None:
            spec_string = specs_to_string(specifier)
        elif (
            specifier is None
            and not self.is_named
            and (self._setup_info is not None and self._setup_info.version)
        ):
            spec_string = "=={0}".format(self._setup_info.version)
        if spec_string:
            self._specifier = spec_string
        return self._specifier

    @specifier.setter
    def specifier(self, spec):
        # type: (str) -> None
        if not spec.startswith("=="):
            spec = "=={0}".format(spec)
        self._specifier = spec
        self.specifiers = SpecifierSet(spec)

    @property
    def specifiers(self):
        # type: () -> Optional[SpecifierSet]
        ireq_needs_specifier = False
        req_needs_specifier = False
        if self.ireq is None or self.ireq.req is None or not self.ireq.req.specifier:
            ireq_needs_specifier = True
        if self.requirement is None or not self.requirement.specifier:
            req_needs_specifier = True
        if any([ireq_needs_specifier, req_needs_specifier]):
            # TODO: Should we include versions for VCS dependencies? IS there a reason not
            # to? For now we are using hashes as the equivalent to pin
            # note: we need versions for direct dependencies at the very least
            if (
                self.is_file
                or self.is_url
                or self.is_path
                or (self.is_vcs and not self.editable)
            ):
                if self.specifier is not None:
                    specifier = self.specifier
                    if not isinstance(specifier, SpecifierSet):
                        specifier = SpecifierSet(specifier)
                    self.specifiers = specifier
                    return specifier
        if self.ireq is not None and self.ireq.req is not None:
            return self.ireq.req.specifier
        elif self.requirement is not None:
            return self.requirement.specifier
        return None

    @specifiers.setter
    def specifiers(self, specifiers):
<<<<<<< HEAD
        # type: (Union[Text, SpecifierSet]) -> None
=======
        # type: (Union[Text, str, SpecifierSet]) -> None
>>>>>>> 54a73d1c
        if not isinstance(specifiers, SpecifierSet):
            if isinstance(specifiers, six.string_types):
                specifiers = SpecifierSet(specifiers)
            else:
                raise TypeError("Must pass a string or a SpecifierSet")
        specs = self.get_requirement_specs(specifiers)
        if self.ireq is not None and self._ireq and self._ireq.req is not None:
            self._ireq.req.specifier = specifiers
            self._ireq.req.specs = specs
        if self.requirement is not None:
            self.requirement.specifier = specifiers
            self.requirement.specs = specs

    @classmethod
    def get_requirement_specs(cls, specifierset):
        # type: (SpecifierSet) -> List[Tuple[AnyStr, AnyStr]]
        specs = []
        spec = next(iter(specifierset._specs), None)
        if spec:
            specs.append(spec._spec)
        return specs

    @property
    def requirement(self):
        # type: () -> Optional[RequirementType]
        if self._requirement is None:
            self.parse_requirement()
            if self._requirement is None and self._name is not None:
                self._requirement = init_requirement(canonicalize_name(self.name))
                if self.is_file or self.is_url and self._requirement is not None:
                    self._requirement.url = self.url
        if (
            self._requirement
            and self._requirement.specifier
            and not self._requirement.specs
        ):
            specs = self.get_requirement_specs(self._requirement.specifier)
            self._requirement.specs = specs
        return self._requirement

    def populate_setup_paths(self):
        # type: () -> None
        if not self.link and not self.path:
            self.parse_link()
        if not self.path:
            return
        base_path = self.base_path
        if base_path is None:
            return
        setup_paths = get_setup_paths(
            base_path, subdirectory=self.subdirectory
        )  # type: Dict[STRING_TYPE, Optional[STRING_TYPE]]
        self._setup_py = setup_paths.get("setup_py")
        self._setup_cfg = setup_paths.get("setup_cfg")
        self._pyproject_toml = setup_paths.get("pyproject_toml")

    @property
    def pyproject_requires(self):
        # type: () -> Optional[Tuple[STRING_TYPE, ...]]
        if self._pyproject_requires is None and self.pyproject_toml is not None:
            if self.path is not None:
                pyproject_requires, pyproject_backend = None, None
                pyproject_results = get_pyproject(self.path)  # type: ignore
                if pyproject_results:
                    pyproject_requires, pyproject_backend = pyproject_results
                if pyproject_requires:
                    self._pyproject_requires = tuple(pyproject_requires)
                self._pyproject_backend = pyproject_backend
        return self._pyproject_requires

    @property
    def pyproject_backend(self):
        # type: () -> Optional[STRING_TYPE]
        if self._pyproject_requires is None and self.pyproject_toml is not None:
            pyproject_requires = None  # type: Optional[Sequence[STRING_TYPE]]
            pyproject_backend = None  # type: Optional[STRING_TYPE]
            pyproject_results = get_pyproject(self.path)  # type: ignore
            if pyproject_results:
                pyproject_requires, pyproject_backend = pyproject_results
            if not pyproject_backend and self.setup_cfg is not None:
                setup_dict = SetupInfo.get_setup_cfg(self.setup_cfg)
                pyproject_backend = get_default_pyproject_backend()
                pyproject_requires = setup_dict.get(
                    "build_requires", ["setuptools", "wheel"]
                )  # type: ignore
            if pyproject_requires:
                self._pyproject_requires = tuple(pyproject_requires)
            if pyproject_backend:
                self._pyproject_backend = pyproject_backend
        return self._pyproject_backend

    def parse_hashes(self):
        # type: () -> None
        """
        Parse hashes from *self.line* and set them on the current object.
        :returns: Nothing
        :rtype: None
        """

        line, hashes = self.split_hashes(self.line)
        self.hashes = hashes
        self.line = line

    def parse_extras(self):
        # type: () -> None
        """
        Parse extras from *self.line* and set them on the current object
        :returns: Nothing
        :rtype: None
        """

        extras = None
        if "@" in self.line or self.is_vcs or self.is_url:
            line = "{0}".format(self.line)
            uri = URI.parse(line)
            name = uri.name
            if name:
                self._name = name
            if uri.host and uri.path and uri.scheme:
                self.line = uri.to_string(
                    escape_password=False, direct=False, strip_ssh=uri.is_implicit_ssh
                )
            else:
                self.line, extras = pip_shims.shims._strip_extras(self.line)
        else:
            self.line, extras = pip_shims.shims._strip_extras(self.line)
        extras_set = set()  # type: Set[STRING_TYPE]
        if extras is not None:
            extras_set = set(parse_extras(extras))
        if self._name:
            self._name, name_extras = pip_shims.shims._strip_extras(self._name)
            if name_extras:
                name_extras = set(parse_extras(name_extras))
                extras_set |= name_extras
        if extras_set is not None:
            self.extras = tuple(sorted(extras_set))

    def get_url(self):
        # type: () -> STRING_TYPE
        """Sets ``self.name`` if given a **PEP-508** style URL"""

        line = self.line
        try:
            parsed = URI.parse(line)
            line = parsed.to_string(escape_password=False, direct=False, strip_ref=True)
        except ValueError:
            pass
        else:
            self._parsed_url = parsed
            return line
        if self.vcs is not None and self.line.startswith("{0}+".format(self.vcs)):
            _, _, _parseable = self.line.partition("+")
            parsed = urllib_parse.urlparse(add_ssh_scheme_to_git_uri(_parseable))
            line, _ = split_ref_from_uri(line)
        else:
            parsed = urllib_parse.urlparse(add_ssh_scheme_to_git_uri(line))
        if "@" in self.line and parsed.scheme == "":
            name, _, url = self.line.partition("@")
            if self._name is None:
                url = url.strip()
                self._name = name.strip()
                if is_valid_url(url):
                    self.is_direct_url = True
            line = url.strip()
            parsed = urllib_parse.urlparse(line)
            url_path = parsed.path
            if "@" in url_path:
                url_path, _, _ = url_path.rpartition("@")
            parsed = parsed._replace(path=url_path)
        self._parsed_url = parsed
        return line

    @property
    def name(self):
        # type: () -> Optional[STRING_TYPE]
        if self._name is None:
            self.parse_name()
            if self._name is None and not self.is_named and not self.is_wheel:
                if self.setup_info:
                    self._name = self.setup_info.name
        return self._name

    @name.setter
    def name(self, name):
        # type: (STRING_TYPE) -> None
        self._name = name
        if self._setup_info:
            self._setup_info.name = name
        if self.requirement and self._requirement:
            self._requirement.name = name
        if self.ireq and self._ireq and self._ireq.req:
            self._ireq.req.name = name

    @property
    def url(self):
        # type: () -> Optional[STRING_TYPE]
        if self.uri is not None:
            url = add_ssh_scheme_to_git_uri(self.uri)
        else:
            url = getattr(self.link, "url_without_fragment", None)
        if url is not None:
            url = add_ssh_scheme_to_git_uri(unquote(url))
        if url is not None and self._parsed_url is None:
            if self.vcs is not None:
                _, _, _parseable = url.partition("+")
            self._parsed_url = urllib_parse.urlparse(_parseable)
        if self.is_vcs:
            # strip the ref from the url
            url, _ = split_ref_from_uri(url)
        return url

    @property
    def link(self):
        # type: () -> Link
        if self._link is None:
            self.parse_link()
        return self._link

    @property
    def subdirectory(self):
        # type: () -> Optional[STRING_TYPE]
        if self.link is not None:
            return self.link.subdirectory_fragment
        return ""

    @property
    def is_wheel(self):
        # type: () -> bool
        if self.link is None:
            return False
        return self.link.is_wheel

    @property
    def is_artifact(self):
        # type: () -> bool
        if self.link is None:
            return False
        return self.link.is_artifact

    @property
    def is_vcs(self):
        # type: () -> bool
        # Installable local files and installable non-vcs urls are handled
        # as files, generally speaking
        if is_vcs(self.line) or is_vcs(self.get_url()):
            return True
        return False

    @property
    def is_url(self):
        # type: () -> bool
        url = self.get_url()
        if is_valid_url(url) or is_file_url(url):
            return True
        return False

    @property
    def is_path(self):
        # type: () -> bool
        if (
            self.path
            and (
                self.path.startswith(".")
                or os.path.isabs(self.path)
                or os.path.exists(self.path)
            )
            and is_installable_file(self.path)
        ):
            return True
        elif (os.path.exists(self.line) and is_installable_file(self.line)) or (
            os.path.exists(self.get_url()) and is_installable_file(self.get_url())
        ):
            return True
        return False

    @property
    def is_file_url(self):
        # type: () -> bool
        url = self.get_url()
        parsed_url_scheme = self._parsed_url.scheme if self._parsed_url else ""
        if url and is_file_url(self.get_url()) or parsed_url_scheme == "file":
            return True
        return False

    @property
    def is_file(self):
        # type: () -> bool
        if (
            self.is_path
            or (is_file_url(self.get_url()) and is_installable_file(self.get_url()))
            or (
                self._parsed_url
                and self._parsed_url.scheme == "file"
                and is_installable_file(urllib_parse.urlunparse(self._parsed_url))
            )
        ):
            return True
        return False

    @property
    def is_named(self):
        # type: () -> bool
        return not (self.is_file_url or self.is_url or self.is_file or self.is_vcs)

    @property
    def ref(self):
        # type: () -> Optional[STRING_TYPE]
        if self._ref is None and self.relpath is not None:
            self.relpath, self._ref = split_ref_from_uri(self.relpath)
        return self._ref

    @property
    def ireq(self):
        # type: () -> Optional[pip_shims.InstallRequirement]
        if self._ireq is None:
            self.parse_ireq()
        return self._ireq

    @property
    def is_installable(self):
        # type: () -> bool
        possible_paths = (self.line, self.get_url(), self.path, self.base_path)
        return any(is_installable_file(p) for p in possible_paths if p is not None)

    @property
    def wheel_kwargs(self):
        if not self._wheel_kwargs:
            self._wheel_kwargs = _prepare_wheel_building_kwargs(self.ireq)
        return self._wheel_kwargs

    def get_setup_info(self):
        # type: () -> SetupInfo
        setup_info = SetupInfo.from_ireq(self.ireq)
        if not setup_info.name:
            setup_info.get_info()
        return setup_info

    @property
    def setup_info(self):
        # type: () -> Optional[SetupInfo]
        if self._setup_info is None and not self.is_named and not self.is_wheel:
            if self._setup_info:
                if not self._setup_info.name:
                    self._setup_info.get_info()
            else:
                # make two attempts at this before failing to allow for stale data
                try:
                    self.setup_info = self.get_setup_info()
                except FileNotFoundError:
                    try:
                        self.setup_info = self.get_setup_info()
                    except FileNotFoundError:
                        raise
        return self._setup_info

    @setup_info.setter
    def setup_info(self, setup_info):
        # type: (SetupInfo) -> None
        self._setup_info = setup_info
        if setup_info.version:
            self.specifier = setup_info.version
        if setup_info.name and not self.name:
            self.name = setup_info.name

    def _get_vcsrepo(self):
        # type: () -> Optional[VCSRepository]
        from .vcs import VCSRepository

        checkout_directory = self.wheel_kwargs["src_dir"]  # type: ignore
        if self.name is not None:
            checkout_directory = os.path.join(
                checkout_directory, self.name
            )  # type: ignore
        vcsrepo = VCSRepository(
            url=self.link.url,
            name=self.name,
            ref=self.ref if self.ref else None,
            checkout_directory=checkout_directory,
            vcs_type=self.vcs,
            subdirectory=self.subdirectory,
        )
        if not (self.link.scheme.startswith("file") and self.editable):
            vcsrepo.obtain()
        return vcsrepo

    @property
    def vcsrepo(self):
        # type: () -> Optional[VCSRepository]
        if self._vcsrepo is None and self.is_vcs:
            self._vcsrepo = self._get_vcsrepo()
        return self._vcsrepo

    @vcsrepo.setter
    def vcsrepo(self, repo):
        # type (VCSRepository) -> None
        self._vcsrepo = repo
        ireq = self.ireq
        wheel_kwargs = self.wheel_kwargs.copy()
        wheel_kwargs["src_dir"] = repo.checkout_directory
        ireq.source_dir = wheel_kwargs["src_dir"]
        ireq.build_location(wheel_kwargs["build_dir"])
        ireq._temp_build_dir.path = wheel_kwargs["build_dir"]
        with temp_path():
            sys.path = [repo.checkout_directory, "", ".", get_python_lib(plat_specific=0)]
            setupinfo = SetupInfo.create(
                repo.checkout_directory,
                ireq=ireq,
                subdirectory=self.subdirectory,
                kwargs=wheel_kwargs,
            )
            self._setup_info = setupinfo
            self._setup_info.reload()

    def get_ireq(self):
        # type: () -> InstallRequirement
        line = self.line_for_ireq
        if self.editable:
            ireq = pip_shims.shims.install_req_from_editable(line)
        else:
            ireq = pip_shims.shims.install_req_from_line(line)
        if self.is_named:
            ireq = pip_shims.shims.install_req_from_line(self.line)
        if self.is_file or self.is_url:
            ireq.link = self.link
        if self.extras and not ireq.extras:
            ireq.extras = set(self.extras)
        if self.parsed_marker is not None and not ireq.markers:
            ireq.markers = self.parsed_marker
        if not ireq.req and self._requirement is not None:
            ireq.req = copy.deepcopy(self._requirement)
        return ireq

    def parse_ireq(self):
        # type: () -> None
        if self._ireq is None:
            self._ireq = self.get_ireq()
        if self._ireq is not None:
            if self.requirement is not None and self._ireq.req is None:
                self._ireq.req = self.requirement

    def _parse_wheel(self):
        # type: () -> Optional[STRING_TYPE]
        if not self.is_wheel:
            pass
        from pip_shims.shims import Wheel

        _wheel = Wheel(self.link.filename)
        name = _wheel.name
        version = _wheel.version
        self._specifier = "=={0}".format(version)
        return name

    def _parse_name_from_link(self):
        # type: () -> Optional[STRING_TYPE]

        if self.link is None:
            return None
        if getattr(self.link, "egg_fragment", None):
            return self.link.egg_fragment
        elif self.is_wheel:
            return self._parse_wheel()
        return None

    def _parse_name_from_line(self):
        # type: () -> Optional[STRING_TYPE]
        if not self.is_named:
            pass
        try:
            self._requirement = init_requirement(self.line)
        except Exception:
            raise RequirementError(
                "Failed parsing requirement from {0!r}".format(self.line)
            )
        name = self._requirement.name
        if not self._specifier and self._requirement and self._requirement.specifier:
            self._specifier = specs_to_string(self._requirement.specifier)
        if self._requirement.extras and not self.extras:
            self.extras = self._requirement.extras
        if not name:
            name = self.line
            specifier_match = next(
                iter(spec for spec in SPECIFIERS_BY_LENGTH if spec in self.line), None
            )
            specifier = None  # type: Optional[STRING_TYPE]
            if specifier_match:
                specifier = "{0!s}".format(specifier_match)
            if specifier is not None and specifier in name:
                version = None  # type: Optional[STRING_TYPE]
                name, specifier, version = name.partition(specifier)
                self._specifier = "{0}{1}".format(specifier, version)
        return name

    def parse_name(self):
        # type: () -> None
        if self._name is None:
            name = None
            if self.link is not None:
                name = self._parse_name_from_link()
            if name is None and (
                (self.is_url or self.is_artifact or self.is_vcs) and self._parsed_url
            ):
                if self._parsed_url.fragment:
                    _, _, name = self._parsed_url.fragment.partition("egg=")
                    if "&" in name:
                        # subdirectory fragments might also be in here
                        name, _, _ = name.partition("&")
            if self.is_named:
                name = self._parse_name_from_line()
            if name is not None:
                name, extras = pip_shims.shims._strip_extras(name)
                if extras is not None and not self.extras:
                    self.extras = tuple(sorted(set(parse_extras(extras))))
                self._name = name

    def _parse_requirement_from_vcs(self):
        # type: () -> Optional[PackagingRequirement]
        url = self.url if self.url else self.link.url
        if url:
            url = unquote(url)
        if (
            url
            and self.uri != url
            and "git+ssh://" in url
            and (self.uri is not None and "git+git@" in self.uri)
            and self._requirement is not None
        ):
            self._requirement.line = self.uri
            self._requirement.url = self.url
            vcs_uri = build_vcs_uri(  # type: ignore
                vcs=self.vcs,
                uri=self.url,
                ref=self.ref,
                subdirectory=self.subdirectory,
                extras=self.extras,
                name=self.name,
            )
            if vcs_uri:
                self._requirement.link = create_link(vcs_uri)
            elif self.link:
                self._requirement.link = self.link
        # else:
        #     req.link = self.link
        if self.ref and self._requirement is not None:
            if self._vcsrepo is not None:
                self._requirement.revision = self._vcsrepo.get_commit_hash()
            else:
                self._requirement.revision = self.ref
        return self._requirement

    def parse_requirement(self):
        # type: () -> None
        if self._name is None:
            self.parse_name()
            if not self._name and not self.is_vcs and not self.is_named:
                if self.setup_info and self.setup_info.name:
                    self._name = self.setup_info.name
        name, extras, url = self.requirement_info
        if name:
            self._requirement = init_requirement(name)  # type: PackagingRequirement
            if extras:
                self._requirement.extras = set(extras)
            if url:
                self._requirement.url = url
            if self.is_direct_url:
                url = self.link.url
            if self.link:
                self._requirement.link = self.link
            self._requirement.editable = self.editable
            if self.path and self.link and self.link.scheme.startswith("file"):
                self._requirement.local_file = True
                self._requirement.path = self.path
            if self.is_vcs:
                self._requirement.vcs = self.vcs
                self._requirement.line = self.link.url
                self._parse_requirement_from_vcs()
            else:
                self._requirement.line = self.line
            if self.parsed_marker is not None:
                self._requirement.marker = self.parsed_marker
            if self.specifiers:
                self._requirement.specifier = self.specifiers
                specs = []
                spec = next(iter(s for s in self.specifiers._specs), None)
                if spec:
                    specs.append(spec._spec)
                self._requirement.spec = spec
        else:
            if self.is_vcs:
                raise ValueError(
                    "pipenv requires an #egg fragment for version controlled "
                    "dependencies. Please install remote dependency "
                    "in the form {0}#egg=<package-name>.".format(url)
                )

    def parse_link(self):
        # type: () -> None
        parsed_url = None  # type: Optional[URI]
        if not is_valid_url(self.line) and (
            self.line.startswith("./")
            or (os.path.exists(self.line) or os.path.isabs(self.line))
        ):
            url = pip_shims.shims.path_to_url(os.path.abspath(self.line))
            parsed_url = URI.parse(url)
        elif is_valid_url(self.line) or is_vcs(self.line) or is_file_url(self.line):
            parsed_url = URI.parse(self.line)
        if parsed_url is not None:
            line = parsed_url.to_string(
                escape_password=False, direct=False, strip_ref=True, strip_ssh=False
            )
            if parsed_url.is_vcs:
                self.vcs, _ = parsed_url.scheme.split("+")
            if parsed_url.is_file_url:
                self.is_local = True
            parsed_link = parsed_url.as_link
            self._ref = parsed_url.ref
            self.uri = parsed_url.bare_url
            if parsed_url.name:
                self._name = parsed_url.name
            if parsed_url.extras:
                self.extras = tuple(sorted(set(parsed_url.extras)))
            self._link = parsed_link
            vcs, prefer, relpath, path, uri, link = FileRequirement.get_link_from_line(
                self.line
            )
            ref = None
            if link is not None and "@" in unquote(link.path) and uri is not None:
                uri, _, ref = unquote(uri).rpartition("@")
            if relpath is not None and "@" in relpath:
                relpath, _, ref = relpath.rpartition("@")
            if path is not None and "@" in path:
                path, _ = split_ref_from_uri(path)
            link_url = link.url_without_fragment
            if "@" in link_url:
                link_url, _ = split_ref_from_uri(link_url)
            self.preferred_scheme = prefer
            self.relpath = relpath
            self.path = path
<<<<<<< HEAD
            self.uri = uri
            if prefer in ("path", "relpath") or uri.startswith("file"):
                self.is_local = True
            if link.egg_fragment:
                name, extras = pip_shims.shims._strip_extras(link.egg_fragment)
                self.extras = tuple(sorted(set(parse_extras(extras))))
                self._name = name
            else:
                # set this so we can call `self.name` without a recursion error
                self._link = link
            if (self.is_direct_url or vcs) and self.name is not None and vcs is not None:
                self._link = create_link(
                    build_vcs_uri(vcs=vcs, uri=link_url, ref=ref,
                                  extras=self.extras, name=self.name,
                                  subdirectory=link.subdirectory_fragment
                                )
                )
=======
            # self.uri = uri
            if prefer in ("path", "relpath") or uri.startswith("file"):
                self.is_local = True
            if parsed_url.is_vcs or parsed_url.is_direct_url and parsed_link:
                self._link = parsed_link
>>>>>>> 54a73d1c
            else:
                self._link = link

    def parse_markers(self):
        # type: () -> None
        if self.markers:
            markers = PackagingRequirement("fakepkg; {0}".format(self.markers)).marker
            self.parsed_marker = markers

    @property
    def requirement_info(self):
        # type: () -> Tuple[Optional[S], Tuple[Optional[S], ...], Optional[S]]
        """
        Generates a 3-tuple of the requisite *name*, *extras* and *url* to generate a
        :class:`~packaging.requirements.Requirement` out of.

        :return: A Tuple of an optional name, a Tuple of extras, and an optional URL.
        :rtype: Tuple[Optional[S], Tuple[Optional[S], ...], Optional[S]]
        """

        # Direct URLs can be converted to packaging requirements directly, but
        # only if they are `file://` (with only two slashes)
        name = None  # type: Optional[S]
        extras = ()  # type: Tuple[Optional[S], ...]
        url = None  # type: Optional[STRING_TYPE]
        # if self.is_direct_url:
        if self._name:
            name = canonicalize_name(self._name)
        if self.is_file or self.is_url or self.is_path or self.is_file_url or self.is_vcs:
            url = ""
            if self.is_vcs:
                url = self.url if self.url else self.uri
                if self.is_direct_url:
                    url = self.link.url_without_fragment
            else:
                if self.link:
                    url = self.link.url_without_fragment
                elif self.url:
                    url = self.url
                    if self.ref:
                        url = "{0}@{1}".format(url, self.ref)
                else:
                    url = self.uri
            if self.link and name is None:
                self._name = self.link.egg_fragment
                if self._name:
                    name = canonicalize_name(self._name)
        return name, extras, url  # type: ignore

    @property
    def line_is_installable(self):
        # type: () -> bool
        """
        This is a safeguard against decoy requirements when a user installs a package
        whose name coincides with the name of a folder in the cwd, e.g. install *alembic*
        when there is a folder called *alembic* in the working directory.

        In this case we first need to check that the given requirement is a valid
        URL, VCS requirement, or installable filesystem path before deciding to treat it
        as a file requirement over a named requirement.
        """
        line = self.line
        if is_file_url(line):
            link = create_link(line)
            line = link.url_without_fragment
            line, _ = split_ref_from_uri(line)
        if (
            is_vcs(line)
            or (
                is_valid_url(line)
                and (not is_file_url(line) or is_installable_file(line))
            )
            or is_installable_file(line)
        ):
            return True
        return False

    def parse(self):
        # type: () -> None
        self.parse_hashes()
        self.line, self.markers = split_markers_from_line(self.line)
        self.parse_extras()
        self.line = self.line.strip('"').strip("'").strip()
        if self.line.startswith("git+file:/") and not self.line.startswith(
            "git+file:///"
        ):
            self.line = self.line.replace("git+file:/", "git+file:///")
        self.parse_markers()
        if self.is_file_url:
            if self.line_is_installable:
                self.populate_setup_paths()
            else:
                raise RequirementError(
                    "Supplied requirement is not installable: {0!r}".format(self.line)
                )
        self.parse_link()
        # self.parse_requirement()
        # self.parse_ireq()


@attr.s(slots=True, hash=True)
class NamedRequirement(object):
    name = attr.ib()  # type: STRING_TYPE
    version = attr.ib()  # type: Optional[STRING_TYPE]
    req = attr.ib()  # type: PackagingRequirement
    extras = attr.ib(default=attr.Factory(list))  # type: Tuple[STRING_TYPE, ...]
    editable = attr.ib(default=False)  # type: bool
    _parsed_line = attr.ib(default=None)  # type: Optional[Line]

    @req.default
    def get_requirement(self):
        # type: () -> RequirementType
        req = init_requirement(
            "{0}{1}".format(canonicalize_name(self.name), self.version)
        )
        return req

    @property
    def parsed_line(self):
        # type: () -> Optional[Line]
        if self._parsed_line is None:
            self._parsed_line = Line(self.line_part)
        return self._parsed_line

    @classmethod
    def from_line(cls, line, parsed_line=None):
        # type: (AnyStr, Optional[Line]) -> NamedRequirement
        req = init_requirement(line)
        specifiers = None  # type: Optional[STRING_TYPE]
        if req.specifier:
            specifiers = specs_to_string(req.specifier)
        req.line = line
        name = getattr(req, "name", None)
        if not name:
            name = getattr(req, "project_name", None)
            req.name = name
        if not name:
            name = getattr(req, "key", line)
            req.name = name
        creation_kwargs = {
            "name": name,
            "version": specifiers,
            "req": req,
            "parsed_line": parsed_line,
            "extras": None,
        }
        extras = None  # type: Optional[Tuple[STRING_TYPE, ...]]
        if req.extras:
            extras = tuple(req.extras)
        creation_kwargs["extras"] = extras
        return cls(**creation_kwargs)

    @classmethod
    def from_pipfile(cls, name, pipfile):  # type: S  # type: TPIPFILE
        # type: (...) -> NamedRequirement
        creation_args = {}  # type: TPIPFILE
        if hasattr(pipfile, "keys"):
            attr_fields = [field.name for field in attr.fields(cls)]
            creation_args = {
                k: v for k, v in pipfile.items() if k in attr_fields
            }  # type: ignore
        creation_args["name"] = name
        version = get_version(pipfile)  # type: Optional[STRING_TYPE]
        extras = creation_args.get("extras", None)
        creation_args["version"] = version  # type: ignore
        req = init_requirement("{0}{1}".format(name, version))
        if req and extras and req.extras and isinstance(req.extras, tuple):
            if isinstance(extras, six.string_types):
                req.extras = (extras) + tuple(["{0}".format(xtra) for xtra in req.extras])
            elif isinstance(extras, (tuple, list)):
                req.extras += tuple(extras)
        creation_args["req"] = req
        return cls(**creation_args)  # type: ignore

    @property
    def line_part(self):
        # type: () -> STRING_TYPE
        # FIXME: This should actually be canonicalized but for now we have to
        # simply lowercase it and replace underscores, since full canonicalization
        # also replaces dots and that doesn't actually work when querying the index
        return normalize_name(self.name)

    @property
    def pipfile_part(self):
        # type: () -> Dict[STRING_TYPE, Any]
        pipfile_dict = attr.asdict(self, filter=filter_none).copy()  # type: ignore
        if "version" not in pipfile_dict:
            pipfile_dict["version"] = "*"
        if "_parsed_line" in pipfile_dict:
            pipfile_dict.pop("_parsed_line")
        name = pipfile_dict.pop("name")
        return {name: pipfile_dict}


LinkInfo = collections.namedtuple(
    "LinkInfo", ["vcs_type", "prefer", "relpath", "path", "uri", "link"]
)


@attr.s(slots=True, cmp=True, hash=True)
class FileRequirement(object):
    """File requirements for tar.gz installable files or wheels or setup.py
    containing directories."""

    #: Path to the relevant `setup.py` location
    setup_path = attr.ib(default=None, cmp=True)  # type: Optional[STRING_TYPE]
    #: path to hit - without any of the VCS prefixes (like git+ / http+ / etc)
    path = attr.ib(default=None, cmp=True)  # type: Optional[STRING_TYPE]
    #: Whether the package is editable
    editable = attr.ib(default=False, cmp=True)  # type: bool
    #: Extras if applicable
    extras = attr.ib(
        default=attr.Factory(tuple), cmp=True
    )  # type: Tuple[STRING_TYPE, ...]
    _uri_scheme = attr.ib(default=None, cmp=True)  # type: Optional[STRING_TYPE]
    #: URI of the package
    uri = attr.ib(cmp=True)  # type: Optional[STRING_TYPE]
    #: Link object representing the package to clone
    link = attr.ib(cmp=True)  # type: Optional[Link]
    #: PyProject Requirements
    pyproject_requires = attr.ib(
        factory=tuple, cmp=True
    )  # type: Optional[Tuple[STRING_TYPE, ...]]
    #: PyProject Build System
    pyproject_backend = attr.ib(default=None, cmp=True)  # type: Optional[STRING_TYPE]
    #: PyProject Path
    pyproject_path = attr.ib(default=None, cmp=True)  # type: Optional[STRING_TYPE]
    #: Setup metadata e.g. dependencies
    _setup_info = attr.ib(default=None, cmp=True)  # type: Optional[SetupInfo]
    _has_hashed_name = attr.ib(default=False, cmp=True)  # type: bool
    _parsed_line = attr.ib(default=None, cmp=False, hash=True)  # type: Optional[Line]
    #: Package name
    name = attr.ib(cmp=True)  # type: Optional[STRING_TYPE]
    #: A :class:`~pkg_resources.Requirement` instance
    req = attr.ib(cmp=True)  # type: Optional[PackagingRequirement]

    @classmethod
    def get_link_from_line(cls, line):
        # type: (STRING_TYPE) -> LinkInfo
        """Parse link information from given requirement line.

        Return a 6-tuple:

        - `vcs_type` indicates the VCS to use (e.g. "git"), or None.
        - `prefer` is either "file", "path" or "uri", indicating how the
            information should be used in later stages.
        - `relpath` is the relative path to use when recording the dependency,
            instead of the absolute path/URI used to perform installation.
            This can be None (to prefer the absolute path or URI).
        - `path` is the absolute file path to the package. This will always use
            forward slashes. Can be None if the line is a remote URI.
        - `uri` is the absolute URI to the package. Can be None if the line is
            not a URI.
        - `link` is an instance of :class:`pip._internal.index.Link`,
            representing a URI parse result based on the value of `uri`.

        This function is provided to deal with edge cases concerning URIs
        without a valid netloc. Those URIs are problematic to a straight
        ``urlsplit` call because they cannot be reliably reconstructed with
        ``urlunsplit`` due to a bug in the standard library:

        >>> from urllib.parse import urlsplit, urlunsplit
        >>> urlunsplit(urlsplit('git+file:///this/breaks'))
        'git+file:/this/breaks'
        >>> urlunsplit(urlsplit('file:///this/works'))
        'file:///this/works'

        See `https://bugs.python.org/issue23505#msg277350`.
        """

        # Git allows `git@github.com...` lines that are not really URIs.
        # Add "ssh://" so we can parse correctly, and restore afterwards.
        fixed_line = add_ssh_scheme_to_git_uri(line)  # type: STRING_TYPE
        added_ssh_scheme = fixed_line != line  # type: bool

        # We can assume a lot of things if this is a local filesystem path.
        if "://" not in fixed_line:
            p = Path(fixed_line).absolute()  # type: Path
            path = p.as_posix()  # type: Optional[STRING_TYPE]
            uri = p.as_uri()  # type: STRING_TYPE
            link = create_link(uri)  # type: Link
            relpath = None  # type: Optional[STRING_TYPE]
            try:
                relpath = get_converted_relative_path(path)
            except ValueError:
                relpath = None
            return LinkInfo(None, "path", relpath, path, uri, link)

        # This is an URI. We'll need to perform some elaborated parsing.

        parsed_url = urllib_parse.urlsplit(fixed_line)  # type: SplitResult
        original_url = parsed_url._replace()  # type: SplitResult

        # Split the VCS part out if needed.
        original_scheme = parsed_url.scheme  # type: STRING_TYPE
        vcs_type = None  # type: Optional[STRING_TYPE]
        if "+" in original_scheme:
            scheme = None  # type: Optional[STRING_TYPE]
            vcs_type, _, scheme = original_scheme.partition("+")
            parsed_url = parsed_url._replace(scheme=scheme)  # type: ignore
            prefer = "uri"  # type: STRING_TYPE
        else:
            vcs_type = None
            prefer = "file"

        if parsed_url.scheme == "file" and parsed_url.path:
            # This is a "file://" URI. Use url_to_path and path_to_url to
            # ensure the path is absolute. Also we need to build relpath.
            path = Path(
                pip_shims.shims.url_to_path(urllib_parse.urlunsplit(parsed_url))
            ).as_posix()
            try:
                relpath = get_converted_relative_path(path)
            except ValueError:
                relpath = None
            uri = pip_shims.shims.path_to_url(path)
        else:
            # This is a remote URI. Simply use it.
            path = None
            relpath = None
            # Cut the fragment, but otherwise this is fixed_line.
            uri = urllib_parse.urlunsplit(
                parsed_url._replace(scheme=original_scheme, fragment="")  # type: ignore
            )

        if added_ssh_scheme:
            original_uri = urllib_parse.urlunsplit(
                original_url._replace(scheme=original_scheme, fragment="")  # type: ignore
            )
            uri = strip_ssh_from_git_uri(original_uri)

        # Re-attach VCS prefix to build a Link.
        link = create_link(
            urllib_parse.urlunsplit(
                parsed_url._replace(scheme=original_scheme)
            )  # type: ignore
        )

        return LinkInfo(vcs_type, prefer, relpath, path, uri, link)

    @property
    def setup_py_dir(self):
        # type: () -> Optional[STRING_TYPE]
        if self.setup_path:
            return os.path.dirname(os.path.abspath(self.setup_path))
        return None

    @property
    def dependencies(self):
        # type: () -> Tuple[Dict[S, PackagingRequirement], List[Union[S, PackagingRequirement]], List[S]]
        build_deps = []  # type: List[Union[S, PackagingRequirement]]
        setup_deps = []  # type: List[S]
        deps = {}  # type: Dict[S, PackagingRequirement]
        if self.setup_info:
            setup_info = self.setup_info.as_dict()
            deps.update(setup_info.get("requires", {}))
            setup_deps.extend(setup_info.get("setup_requires", []))
            build_deps.extend(setup_info.get("build_requires", []))
            if self.extras and self.setup_info.extras:
                for dep in self.extras:
                    if dep not in self.setup_info.extras:
                        continue
                    extras_list = self.setup_info.extras.get(dep, [])  # type: ignore
                    for req_instance in extras_list:  # type: ignore
                        deps[req_instance.key] = req_instance
        if self.pyproject_requires:
            build_deps.extend(list(self.pyproject_requires))
        setup_deps = list(set(setup_deps))
        build_deps = list(set(build_deps))
        return deps, setup_deps, build_deps

    def __attrs_post_init__(self):
        # type: () -> None
        if self.name is None and self.parsed_line:
            if self.parsed_line.setup_info:
                self._setup_info = self.parsed_line.setup_info
                if self.parsed_line.setup_info.name:
                    self.name = self.parsed_line.setup_info.name
        if self.req is None and (
            self._parsed_line is not None and self._parsed_line.requirement is not None
        ):
            self.req = self._parsed_line.requirement
        if (
            self._parsed_line
            and self._parsed_line.ireq
            and not self._parsed_line.ireq.req
        ):
            if self.req is not None and self._parsed_line._ireq is not None:
                self._parsed_line._ireq.req = self.req

    @property
    def setup_info(self):
        # type: () -> Optional[SetupInfo]
        from .setup_info import SetupInfo

        if self._setup_info is None and self.parsed_line:
            if self.parsed_line and self._parsed_line and self.parsed_line.setup_info:
                if (
                    self._parsed_line._setup_info
                    and not self._parsed_line._setup_info.name
                ):
                    self._parsed_line._setup_info.get_info()
                self._setup_info = self.parsed_line._setup_info
            elif self.parsed_line and (
                self.parsed_line.ireq and not self.parsed_line.is_wheel
            ):
                self._setup_info = SetupInfo.from_ireq(self.parsed_line.ireq)
            else:
                if self.link and not self.link.is_wheel:
                    self._setup_info = Line(self.line_part).setup_info
                    if self._setup_info:
                        self._setup_info.get_info()
        return self._setup_info

    @setup_info.setter
    def setup_info(self, setup_info):
        # type: (SetupInfo) -> None
        self._setup_info = setup_info
        if self._parsed_line:
            self._parsed_line._setup_info = setup_info

    @uri.default
    def get_uri(self):
        # type: () -> STRING_TYPE
        if self.path and not self.uri:
            self._uri_scheme = "path"
            return pip_shims.shims.path_to_url(os.path.abspath(self.path))
        elif (
            getattr(self, "req", None)
            and self.req is not None
            and getattr(self.req, "url")
        ):
            return self.req.url
        elif self.link is not None:
            return self.link.url_without_fragment
        return ""

    @name.default
    def get_name(self):
        # type: () -> STRING_TYPE
        loc = self.path or self.uri
        if loc and not self._uri_scheme:
            self._uri_scheme = "path" if self.path else "file"
        name = None  # type: Optional[STRING_TYPE]
        hashed_loc = None  # type: Optional[STRING_TYPE]
        hashed_name = None  # type: Optional[STRING_TYPE]
        if loc:
            hashed_loc = hashlib.sha256(loc.encode("utf-8")).hexdigest()
            hashed_name = hashed_loc[-7:]
        if (
            getattr(self, "req", None)
            and self.req is not None
            and getattr(self.req, "name")
            and self.req.name is not None
        ):
            if self.is_direct_url and self.req.name != hashed_name:
                return self.req.name
        if self.link and self.link.egg_fragment and self.link.egg_fragment != hashed_name:
            return self.link.egg_fragment
        elif self.link and self.link.is_wheel:
            from pip_shims import Wheel

            self._has_hashed_name = False
            return Wheel(self.link.filename).name
        elif self.link and (
            (self.link.scheme == "file" or self.editable)
            or (self.path and self.setup_path and os.path.isfile(str(self.setup_path)))
        ):
            _ireq = None  # type: Optional[InstallRequirement]
            target_path = ""  # type: STRING_TYPE
            if self.setup_py_dir:
                target_path = Path(self.setup_py_dir).as_posix()
            elif self.path:
                target_path = Path(os.path.abspath(self.path)).as_posix()
            if self.editable:
                line = pip_shims.shims.path_to_url(target_path)
                if self.extras:
                    line = "{0}[{1}]".format(line, ",".join(self.extras))
                _ireq = pip_shims.shims.install_req_from_editable(line)
            else:
                line = target_path
                if self.extras:
                    line = "{0}[{1}]".format(line, ",".join(self.extras))
                _ireq = pip_shims.shims.install_req_from_line(line)
            if getattr(self, "req", None) is not None:
                _ireq.req = copy.deepcopy(self.req)
            if self.extras and _ireq and not _ireq.extras:
                _ireq.extras = set(self.extras)
            from .setup_info import SetupInfo

            subdir = getattr(self, "subdirectory", None)
            if self.setup_info is not None:
                setupinfo = self.setup_info
            else:
                setupinfo = SetupInfo.from_ireq(_ireq, subdir=subdir)
            if setupinfo:
                self._setup_info = setupinfo
                self._setup_info.get_info()
                setupinfo_dict = setupinfo.as_dict()
                setup_name = setupinfo_dict.get("name", None)
                if setup_name:
                    name = setup_name
                    self._has_hashed_name = False
                build_requires = setupinfo_dict.get("build_requires")
                build_backend = setupinfo_dict.get("build_backend")
                if build_requires and not self.pyproject_requires:
                    self.pyproject_requires = tuple(build_requires)
                if build_backend and not self.pyproject_backend:
                    self.pyproject_backend = build_backend
        if not name or name.lower() == "unknown":
            self._has_hashed_name = True
            name = hashed_name
        name_in_link = getattr(self.link, "egg_fragment", "") if self.link else ""
        if not self._has_hashed_name and name_in_link != name and self.link is not None:
            self.link = create_link("{0}#egg={1}".format(self.link.url, name))
        if name is not None:
            return name
        return ""

    @link.default
    def get_link(self):
        # type: () -> pip_shims.shims.Link
        target = "{0}".format(self.uri)
        if hasattr(self, "name") and not self._has_hashed_name:
            target = "{0}#egg={1}".format(target, self.name)
        link = create_link(target)
        return link

    @req.default
    def get_requirement(self):
        # type: () -> RequirementType
        if self.name is None:
            if self._parsed_line is not None and self._parsed_line.name is not None:
                self.name = self._parsed_line.name
            else:
                raise ValueError(
                    "Failed to generate a requirement: missing name for {0!r}".format(
                        self
                    )
                )
        if self._parsed_line:
            try:
                # initialize specifiers to make sure we capture them
                self._parsed_line.specifiers
            except Exception:
                pass
            req = copy.deepcopy(self._parsed_line.requirement)
            if req:
                return req

        req = init_requirement(normalize_name(self.name))
        if req is None:
            raise ValueError(
                "Failed to generate a requirement: missing name for {0!r}".format(self)
            )
        req.editable = False
        if self.link is not None:
            req.line = self.link.url_without_fragment
        elif self.uri is not None:
            req.line = self.uri
        else:
            req.line = self.name
        if self.path and self.link and self.link.scheme.startswith("file"):
            req.local_file = True
            req.path = self.path
            if self.editable:
                req.url = None
            else:
                req.url = self.link.url_without_fragment
        else:
            req.local_file = False
            req.path = None
            req.url = self.link.url_without_fragment
        if self.editable:
            req.editable = True
        req.link = self.link
        return req

    @property
    def parsed_line(self):
        # type: () -> Optional[Line]
        if self._parsed_line is None:
            self._parsed_line = Line(self.line_part)
        return self._parsed_line

    @property
    def is_local(self):
        # type: () -> bool
        uri = getattr(self, "uri", None)
        if uri is None:
            if getattr(self, "path", None) and self.path is not None:
                uri = pip_shims.shims.path_to_url(os.path.abspath(self.path))
            elif (
                getattr(self, "req", None)
                and self.req is not None
                and (getattr(self.req, "url") and self.req.url is not None)
            ):
                uri = self.req.url
            if uri and is_file_url(uri):
                return True
        return False

    @property
    def is_remote_artifact(self):
        # type: () -> bool
        if self.link is None:
            return False
        return (
            any(
                self.link.scheme.startswith(scheme)
                for scheme in ("http", "https", "ftp", "ftps", "uri")
            )
            and (self.link.is_artifact or self.link.is_wheel)
            and not self.editable
        )

    @property
    def is_direct_url(self):
        # type: () -> bool
        if self._parsed_line is not None and self._parsed_line.is_direct_url:
            return True
        return self.is_remote_artifact

    @property
    def formatted_path(self):
        # type: () -> Optional[STRING_TYPE]
        if self.path:
            path = self.path
            if not isinstance(path, Path):
                path = Path(path)
            return path.as_posix()
        return None

    @classmethod
    def create(
        cls,
        path=None,  # type: Optional[STRING_TYPE]
        uri=None,  # type: STRING_TYPE
        editable=False,  # type: bool
        extras=None,  # type: Optional[Tuple[STRING_TYPE, ...]]
        link=None,  # type: Link
        vcs_type=None,  # type: Optional[Any]
        name=None,  # type: Optional[STRING_TYPE]
        req=None,  # type: Optional[Any]
        line=None,  # type: Optional[STRING_TYPE]
        uri_scheme=None,  # type: STRING_TYPE
        setup_path=None,  # type: Optional[Any]
        relpath=None,  # type: Optional[Any]
        parsed_line=None,  # type: Optional[Line]
    ):
        # type: (...) -> F
        if parsed_line is None and line is not None:
            parsed_line = Line(line)
        if relpath and not path:
            path = relpath
        if not path and uri and link is not None and link.scheme == "file":
            path = os.path.abspath(
                pip_shims.shims.url_to_path(unquote(uri))
            )  # type: ignore
            try:
                path = get_converted_relative_path(path)
            except ValueError:  # Vistir raises a ValueError if it can't make a relpath
                path = path
        if line is not None and not (uri_scheme and uri and link):
            vcs_type, uri_scheme, relpath, path, uri, link = cls.get_link_from_line(line)
        if not uri_scheme:
            uri_scheme = "path" if path else "file"
        if path and not uri:
            uri = unquote(
                pip_shims.shims.path_to_url(os.path.abspath(path))
            )  # type: ignore
        if not link and uri:
            link = cls.get_link_from_line(uri).link
        if not uri and link:
            uri = unquote(link.url_without_fragment)
        if not extras:
            extras = ()
        pyproject_path = None
        pyproject_requires = None
        pyproject_backend = None
        pyproject_tuple = None  # type: Optional[Tuple[STRING_TYPE]]
        if path is not None:
            pyproject_requires_and_backend = get_pyproject(path)
            if pyproject_requires_and_backend is not None:
                pyproject_requires, pyproject_backend = pyproject_requires_and_backend
        if path:
            setup_paths = get_setup_paths(path)
            if isinstance(setup_paths, Mapping):
                if "pyproject_toml" in setup_paths and setup_paths["pyproject_toml"]:
                    pyproject_path = Path(setup_paths["pyproject_toml"])
                if "setup_py" in setup_paths and setup_paths["setup_py"]:
                    setup_path = Path(setup_paths["setup_py"]).as_posix()
        if setup_path and isinstance(setup_path, Path):
            setup_path = setup_path.as_posix()
        creation_kwargs = {
            "editable": editable,
            "extras": extras,
            "pyproject_path": pyproject_path,
            "setup_path": setup_path,
            "uri_scheme": uri_scheme,
            "link": link,
            "uri": uri,
            "pyproject_requires": pyproject_tuple,
            "pyproject_backend": pyproject_backend,
            "path": path or relpath,
            "parsed_line": parsed_line,
        }
        if vcs_type:
            creation_kwargs["vcs"] = vcs_type
        if name:
            creation_kwargs["name"] = name
        _line = None  # type: Optional[STRING_TYPE]
        ireq = None  # type: Optional[InstallRequirement]
        setup_info = None  # type: Optional[SetupInfo]
        if parsed_line:
            if parsed_line.name:
                name = parsed_line.name
            if parsed_line.setup_info:
                name = parsed_line.setup_info.as_dict().get("name", name)
        if not name or not parsed_line:
            if link is not None and link.url_without_fragment is not None:
                _line = unquote(link.url_without_fragment)
                if name:
                    _line = "{0}#egg={1}".format(_line, name)
                if _line and extras and extras_to_string(extras) not in _line:
                    _line = "{0}[{1}]".format(
                        _line, ",".join(sorted(set(extras)))
                    )  # type: ignore
            elif isinstance(uri, six.string_types):
                _line = unquote(uri)
            elif line:
                _line = unquote(line)
            if editable:
                if (
                    _line
                    and extras
                    and extras_to_string(extras) not in _line
                    and (
                        (link and link.scheme == "file")
                        or (uri and uri.startswith("file"))
                        or (not uri and not link)
                    )
                ):
                    _line = "{0}[{1}]".format(
                        _line, ",".join(sorted(set(extras)))
                    )  # type: ignore
                if ireq is None:
                    ireq = pip_shims.shims.install_req_from_editable(
                        _line
                    )  # type: ignore
            else:
                _line = path if (uri_scheme and uri_scheme == "path") else _line
                if _line and extras and extras_to_string(extras) not in _line:
                    _line = "{0}[{1}]".format(
                        _line, ",".join(sorted(set(extras)))
                    )  # type: ignore
                if ireq is None:
                    ireq = pip_shims.shims.install_req_from_line(_line)  # type: ignore
                if editable:
                    _line = "-e {0}".format(editable)
            if _line:
                parsed_line = Line(_line)
            if ireq is None and parsed_line and parsed_line.ireq:
                ireq = parsed_line.ireq
            if extras and ireq is not None and not ireq.extras:
                ireq.extras = set(extras)
            if setup_info is None:
                setup_info = SetupInfo.from_ireq(ireq)
            setupinfo_dict = setup_info.as_dict()
            setup_name = setupinfo_dict.get("name", None)
            build_requires = ()  # type: Tuple[STRING_TYPE, ...]
            build_backend = ""
            if setup_name is not None:
                name = setup_name
                build_requires = setupinfo_dict.get("build_requires", build_requires)
                build_backend = setupinfo_dict.get("build_backend", build_backend)
                if "pyproject_requires" not in creation_kwargs and build_requires:
                    creation_kwargs["pyproject_requires"] = tuple(build_requires)
                if "pyproject_backend" not in creation_kwargs and build_backend:
                    creation_kwargs["pyproject_backend"] = build_backend
        if setup_info is None and parsed_line and parsed_line.setup_info:
            setup_info = parsed_line.setup_info
        creation_kwargs["setup_info"] = setup_info
        if path or relpath:
            creation_kwargs["path"] = relpath if relpath else path
        if req is not None:
            creation_kwargs["req"] = req
        creation_req = creation_kwargs.get("req")
        if creation_kwargs.get("req") is not None:
            creation_req_line = getattr(creation_req, "line", None)
            if creation_req_line is None and line is not None:
                creation_kwargs["req"].line = line  # type: ignore
        if parsed_line and parsed_line.name:
            if name and len(parsed_line.name) != 7 and len(name) == 7:
                name = parsed_line.name
        if name:
            creation_kwargs["name"] = name
        return cls(**creation_kwargs)  # type: ignore

    @classmethod
    def from_line(cls, line, editable=None, extras=None, parsed_line=None):
        # type: (AnyStr, Optional[bool], Optional[Tuple[AnyStr, ...]], Optional[Line]) -> F
        line = line.strip('"').strip("'")
        link = None
        path = None
        editable = line.startswith("-e ")
        line = line.split(" ", 1)[1] if editable else line
        setup_path = None
        name = None
        req = None
        if not extras:
            extras = ()
        else:
            extras = tuple(extras)
        if not any([is_installable_file(line), is_valid_url(line), is_file_url(line)]):
            try:
                req = init_requirement(line)
            except Exception:
                raise RequirementError(
                    "Supplied requirement is not installable: {0!r}".format(line)
                )
            else:
                name = getattr(req, "name", None)
                line = getattr(req, "url", None)
        vcs_type, prefer, relpath, path, uri, link = cls.get_link_from_line(line)
        arg_dict = {
            "path": relpath if relpath else path,
            "uri": unquote(link.url_without_fragment),
            "link": link,
            "editable": editable,
            "setup_path": setup_path,
            "uri_scheme": prefer,
            "line": line,
            "extras": extras,
            # "name": name,
        }
        if req is not None:
            arg_dict["req"] = req
        if parsed_line is not None:
            arg_dict["parsed_line"] = parsed_line
        if link and link.is_wheel:
            from pip_shims import Wheel

            arg_dict["name"] = Wheel(link.filename).name
        elif name:
            arg_dict["name"] = name
        elif link.egg_fragment:
            arg_dict["name"] = link.egg_fragment
        return cls.create(**arg_dict)

    @classmethod
    def from_pipfile(cls, name, pipfile):
        # type: (STRING_TYPE, Dict[STRING_TYPE, Union[Tuple[STRING_TYPE, ...], STRING_TYPE, bool]]) -> F
        # Parse the values out. After this dance we should have two variables:
        # path - Local filesystem path.
        # uri - Absolute URI that is parsable with urlsplit.
        # One of these will be a string; the other would be None.
        uri = pipfile.get("uri")
        fil = pipfile.get("file")
        path = pipfile.get("path")
        if path and isinstance(path, six.string_types):
            if isinstance(path, Path) and not path.is_absolute():
                path = get_converted_relative_path(path.as_posix())
            elif not os.path.isabs(path):
                path = get_converted_relative_path(path)
        if path and uri:
            raise ValueError("do not specify both 'path' and 'uri'")
        if path and fil:
            raise ValueError("do not specify both 'path' and 'file'")
        uri = uri or fil

        # Decide that scheme to use.
        # 'path' - local filesystem path.
        # 'file' - A file:// URI (possibly with VCS prefix).
        # 'uri' - Any other URI.
        if path:
            uri_scheme = "path"
        else:
            # URI is not currently a valid key in pipfile entries
            # see https://github.com/pypa/pipfile/issues/110
            uri_scheme = "file"

        if not uri:
            uri = pip_shims.shims.path_to_url(path)
        link_info = None  # type: Optional[LinkInfo]
        if uri and isinstance(uri, six.string_types):
            link_info = cls.get_link_from_line(uri)
        else:
            raise ValueError(
                "Failed parsing requirement from pipfile: {0!r}".format(pipfile)
            )
        link = None  # type: Optional[Link]
        if link_info:
            link = link_info.link
            if link.url_without_fragment:
                uri = unquote(link.url_without_fragment)
        extras = ()  # type: Optional[Tuple[STRING_TYPE, ...]]
        if "extras" in pipfile:
            extras = tuple(pipfile["extras"])  # type: ignore
        editable = pipfile["editable"] if "editable" in pipfile else False
        arg_dict = {
            "name": name,
            "path": path,
            "uri": uri,
            "editable": editable,
            "link": link,
            "uri_scheme": uri_scheme,
            "extras": extras if extras else None,
        }

        line = ""  # type: STRING_TYPE
        extras_string = "" if not extras else extras_to_string(extras)
        if editable and uri_scheme == "path":
            line = "{0}{1}".format(path, extras_string)
        else:
            if name:
                line_name = "{0}{1}".format(name, extras_string)
                line = "{0}#egg={1}".format(unquote(link.url_without_fragment), line_name)
            else:
                if link:
                    line = unquote(link.url)
                elif uri and isinstance(uri, six.string_types):
                    line = uri
                else:
                    raise ValueError(
                        "Failed parsing requirement from pipfile: {0!r}".format(pipfile)
                    )
                line = "{0}{1}".format(line, extras_string)
            if "subdirectory" in pipfile:
                arg_dict["subdirectory"] = pipfile["subdirectory"]
                line = "{0}&subdirectory={1}".format(line, pipfile["subdirectory"])
<<<<<<< HEAD
        if pipfile.get("editable", False):
=======
        if editable:
>>>>>>> 54a73d1c
            line = "-e {0}".format(line)
        arg_dict["line"] = line
        return cls.create(**arg_dict)  # type: ignore

    @property
    def line_part(self):
        # type: () -> STRING_TYPE
        link_url = None  # type: Optional[STRING_TYPE]
        seed = None  # type: Optional[STRING_TYPE]
        if self.link is not None:
            link_url = unquote(self.link.url_without_fragment)
        if self._uri_scheme and self._uri_scheme == "path":
            # We may need any one of these for passing to pip
            seed = self.path or link_url or self.uri
        elif (self._uri_scheme and self._uri_scheme == "file") or (
            (self.link.is_artifact or self.link.is_wheel) and self.link.url
        ):
            seed = link_url or self.uri
        # add egg fragments to remote artifacts (valid urls only)
        if not self._has_hashed_name and self.is_remote_artifact and seed is not None:
            seed += "#egg={0}".format(self.name)
        editable = "-e " if self.editable else ""
        if seed is None:
            raise ValueError("Could not calculate url for {0!r}".format(self))
        return "{0}{1}".format(editable, seed)

    @property
    def pipfile_part(self):
        # type: () -> Dict[AnyStr, Dict[AnyStr, Any]]
        excludes = [
            "_base_line",
            "_has_hashed_name",
            "setup_path",
            "pyproject_path",
            "_uri_scheme",
            "pyproject_requires",
            "pyproject_backend",
            "_setup_info",
            "_parsed_line",
        ]
        filter_func = lambda k, v: bool(v) is True and k.name not in excludes  # noqa
        pipfile_dict = attr.asdict(self, filter=filter_func).copy()  # type: Dict
        name = pipfile_dict.pop("name", None)
        if name is None:
            if self.name:
                name = self.name
            elif self.parsed_line and self.parsed_line.name:
                name = self.name = self.parsed_line.name
            elif self.setup_info and self.setup_info.name:
                name = self.name = self.setup_info.name
        if "_uri_scheme" in pipfile_dict:
            pipfile_dict.pop("_uri_scheme")
        # For local paths and remote installable artifacts (zipfiles, etc)
        collision_keys = {"file", "uri", "path"}
        collision_order = ["file", "uri", "path"]  # type: List[STRING_TYPE]
        collisions = []  # type: List[STRING_TYPE]
        key_match = next(iter(k for k in collision_order if k in pipfile_dict.keys()))
        if self._uri_scheme:
            dict_key = self._uri_scheme
            target_key = dict_key if dict_key in pipfile_dict else key_match
            if target_key is not None:
                winning_value = pipfile_dict.pop(target_key)
                collisions = [k for k in collision_keys if k in pipfile_dict]
                for key in collisions:
                    pipfile_dict.pop(key)
                pipfile_dict[dict_key] = winning_value
        elif (
            self.is_remote_artifact
            or (self.link is not None and self.link.is_artifact)
            and (self._uri_scheme and self._uri_scheme == "file")
        ):
            dict_key = "file"
            # Look for uri first because file is a uri format and this is designed
            # to make sure we add file keys to the pipfile as a replacement of uri
            if key_match is not None:
                winning_value = pipfile_dict.pop(key_match)
            key_to_remove = (k for k in collision_keys if k in pipfile_dict)
            for key in key_to_remove:
                pipfile_dict.pop(key)
            pipfile_dict[dict_key] = winning_value
        else:
            collisions = [key for key in collision_order if key in pipfile_dict.keys()]
            if len(collisions) > 1:
                for k in collisions[1:]:
                    pipfile_dict.pop(k)
        return {name: pipfile_dict}


@attr.s(slots=True, hash=True)
class VCSRequirement(FileRequirement):
    #: Whether the repository is editable
    editable = attr.ib(default=None)  # type: Optional[bool]
    #: URI for the repository
    uri = attr.ib(default=None)  # type: Optional[STRING_TYPE]
    #: path to the repository, if it's local
    path = attr.ib(
        default=None, validator=attr.validators.optional(validate_path)
    )  # type: Optional[STRING_TYPE]
    #: vcs type, i.e. git/hg/svn
    vcs = attr.ib(
        validator=attr.validators.optional(validate_vcs), default=None
    )  # type: Optional[STRING_TYPE]
    #: vcs reference name (branch / commit / tag)
    ref = attr.ib(default=None)  # type: Optional[STRING_TYPE]
    #: Subdirectory to use for installation if applicable
    subdirectory = attr.ib(default=None)  # type: Optional[STRING_TYPE]
    _repo = attr.ib(default=None)  # type: Optional[VCSRepository]
    _base_line = attr.ib(default=None)  # type: Optional[STRING_TYPE]
    name = attr.ib()  # type: STRING_TYPE
    link = attr.ib()  # type: Optional[pip_shims.shims.Link]
    req = attr.ib()  # type: Optional[RequirementType]

    def __attrs_post_init__(self):
        # type: () -> None
        if not self.uri:
            if self.path:
                self.uri = pip_shims.shims.path_to_url(self.path)
        if self.uri is not None:
            split = urllib_parse.urlsplit(self.uri)
            scheme, rest = split[0], split[1:]
            vcs_type = ""
            if "+" in scheme:
                vcs_type, scheme = scheme.split("+", 1)
                vcs_type = "{0}+".format(vcs_type)
            new_uri = urllib_parse.urlunsplit((scheme,) + rest[:-1] + ("",))
            new_uri = "{0}{1}".format(vcs_type, new_uri)
            self.uri = new_uri

    @property
    def url(self):
        # type: () -> STRING_TYPE
        if self.link and self.link.url:
            return self.link.url
        elif self.uri:
            return self.uri
        raise ValueError("No valid url found for requirement {0!r}".format(self))

    @link.default
    def get_link(self):
        # type: () -> pip_shims.shims.Link
        uri = self.uri if self.uri else pip_shims.shims.path_to_url(self.path)
        vcs_uri = build_vcs_uri(
            self.vcs,
            add_ssh_scheme_to_git_uri(uri),
            name=self.name,
            ref=self.ref,
            subdirectory=self.subdirectory,
            extras=self.extras,
        )
        return self.get_link_from_line(vcs_uri).link

    @name.default
    def get_name(self):
        # type: () -> STRING_TYPE
        if self.link and self.link.egg_fragment:
            return self.link.egg_fragment
        if self.req and self.req.name:
            return self.req.name
        return super(VCSRequirement, self).get_name()

    @property
    def vcs_uri(self):
        # type: () -> Optional[STRING_TYPE]
        uri = self.uri
        if uri and not any(uri.startswith("{0}+".format(vcs)) for vcs in VCS_LIST):
            if self.vcs:
                uri = "{0}+{1}".format(self.vcs, uri)
        return uri

    @property
    def setup_info(self):
        if self._parsed_line and self._parsed_line.setup_info:
            if not self._parsed_line.setup_info.name:
                self._parsed_line._setup_info.get_info()
            return self._parsed_line.setup_info
        if self._repo:
            from .setup_info import SetupInfo

            self._setup_info = SetupInfo.from_ireq(
                Line(self._repo.checkout_directory).ireq
            )
            self._setup_info.get_info()
            return self._setup_info
        ireq = self.parsed_line.ireq
        from .setup_info import SetupInfo

        self._setup_info = SetupInfo.from_ireq(ireq)
        return self._setup_info

    @setup_info.setter
    def setup_info(self, setup_info):
        self._setup_info = setup_info
        if self._parsed_line:
            self._parsed_line.setup_info = setup_info

    @req.default
    def get_requirement(self):
        # type: () -> PackagingRequirement
        name = None  # type: Optional[STRING_TYPE]
        if self.name:
            name = self.name
        elif self.link and self.link.egg_fragment:
            name = self.link.egg_fragment
        url = None
        if self.uri:
            url = self.uri
        elif self.link is not None:
            url = self.link.url_without_fragment
        if not name:
            raise ValueError(
                "pipenv requires an #egg fragment for version controlled "
                "dependencies. Please install remote dependency "
                "in the form {0}#egg=<package-name>.".format(url)
            )
        req = init_requirement(canonicalize_name(self.name))
        req.editable = self.editable
        if not getattr(req, "url"):
            if url is not None:
                url = add_ssh_scheme_to_git_uri(url)
            elif self.uri is not None:
                link = self.get_link_from_line(self.uri).link
                if link:
                    url = link.url_without_fragment
            if (
                url
                and url.startswith("git+file:/")
                and not url.startswith("git+file:///")
            ):
                url = url.replace("git+file:/", "git+file:///")
            if url:
                req.url = url
        line = url if url else self.vcs_uri
        if self.editable:
            line = "-e {0}".format(line)
        req.line = line
        if self.ref:
            req.revision = self.ref
        if self.extras:
            req.extras = self.extras
        req.vcs = self.vcs
        if self.path and self.link and self.link.scheme.startswith("file"):
            req.local_file = True
            req.path = self.path
        req.link = self.link
        if (
            self.link
            and self.link.url_without_fragment
            and self.uri
            and self.uri != unquote(self.link.url_without_fragment)
            and "git+ssh://" in self.link.url
            and "git+git@" in self.uri
        ):
            req.line = self.uri
            url = self.link.url_without_fragment
            if (
                url
                and url.startswith("git+file:/")
                and not url.startswith("git+file:///")
            ):
                url = url.replace("git+file:/", "git+file:///")
            req.url = url
        return req

    @property
    def repo(self):
        # type: () -> VCSRepository
        if self._repo is None:
            if self._parsed_line and self._parsed_line.vcsrepo:
                self._repo = self._parsed_line.vcsrepo
            else:
                self._repo = self.get_vcs_repo()
                if self._parsed_line:
                    self._parsed_line.vcsrepo = self._repo
        return self._repo

    def get_checkout_dir(self, src_dir=None):
        # type: (Optional[S]) -> STRING_TYPE
        src_dir = os.environ.get("PIP_SRC", None) if not src_dir else src_dir
        checkout_dir = None
        if self.is_local:
            path = self.path
            if not path:
                path = pip_shims.shims.url_to_path(self.uri)
            if path and os.path.exists(path):
                checkout_dir = os.path.abspath(path)
                return checkout_dir
        if src_dir is not None:
            checkout_dir = os.path.join(os.path.abspath(src_dir), self.name)
            mkdir_p(src_dir)
            return checkout_dir
        return os.path.join(create_tracked_tempdir(prefix="requirementslib"), self.name)

    def get_vcs_repo(self, src_dir=None, checkout_dir=None):
        # type: (Optional[STRING_TYPE], STRING_TYPE) -> VCSRepository
        from .vcs import VCSRepository

        if checkout_dir is None:
            checkout_dir = self.get_checkout_dir(src_dir=src_dir)
        vcsrepo = VCSRepository(
            url=self.url,
            name=self.name,
            ref=self.ref if self.ref else None,
            checkout_directory=checkout_dir,
            vcs_type=self.vcs,
            subdirectory=self.subdirectory,
        )
        if not self.is_local:
            vcsrepo.obtain()
        pyproject_info = None
        if self.subdirectory:
            self.setup_path = os.path.join(checkout_dir, self.subdirectory, "setup.py")
            self.pyproject_path = os.path.join(
                checkout_dir, self.subdirectory, "pyproject.toml"
            )
            pyproject_info = get_pyproject(os.path.join(checkout_dir, self.subdirectory))
        else:
            self.setup_path = os.path.join(checkout_dir, "setup.py")
            self.pyproject_path = os.path.join(checkout_dir, "pyproject.toml")
            pyproject_info = get_pyproject(checkout_dir)
        if pyproject_info is not None:
            pyproject_requires, pyproject_backend = pyproject_info
            self.pyproject_requires = tuple(pyproject_requires)
            self.pyproject_backend = pyproject_backend
        return vcsrepo

    def get_commit_hash(self):
        # type: () -> STRING_TYPE
        hash_ = None
        hash_ = self.repo.get_commit_hash()
        return hash_

    def update_repo(self, src_dir=None, ref=None):
        # type: (Optional[STRING_TYPE], Optional[STRING_TYPE]) -> STRING_TYPE
        if ref:
            self.ref = ref
        else:
            if self.ref:
                ref = self.ref
        repo_hash = None
        if not self.is_local and ref is not None:
            self.repo.checkout_ref(ref)
        repo_hash = self.repo.get_commit_hash()
        if self.req:
            self.req.revision = repo_hash
        return repo_hash

    @contextmanager
    def locked_vcs_repo(self, src_dir=None):
        # type: (Optional[AnyStr]) -> Generator[VCSRepository, None, None]
        if not src_dir:
            src_dir = create_tracked_tempdir(prefix="requirementslib-", suffix="-src")
        vcsrepo = self.get_vcs_repo(src_dir=src_dir)
        if not self.req:
            if self.parsed_line is not None:
                self.req = self.parsed_line.requirement
            else:
                self.req = self.get_requirement()
        revision = self.req.revision = vcsrepo.get_commit_hash()

        # Remove potential ref in the end of uri after ref is parsed
        if self.link and "@" in self.link.show_url and self.uri and "@" in self.uri:
            uri, ref = split_ref_from_uri(self.uri)
            checkout = revision
            if checkout and ref and ref in checkout:
                self.uri = uri
        orig_repo = self._repo
        self._repo = vcsrepo
        if self._parsed_line:
            self._parsed_line.vcsrepo = vcsrepo
        if self._setup_info:
            self._setup_info = attr.evolve(
                self._setup_info,
                requirements=(),
                _extras_requirements=(),
                build_requires=(),
                setup_requires=(),
                version=None,
                metadata=None,
            )
        if self.parsed_line and self._parsed_line:
            self._parsed_line.vcsrepo = vcsrepo
        if self.req:
            self.req.specifier = SpecifierSet("=={0}".format(self.setup_info.version))
        try:
            yield self._repo
        except Exception:
            self._repo = orig_repo
            raise

    @classmethod
    def from_pipfile(cls, name, pipfile):
        # type: (STRING_TYPE, Dict[S, Union[Tuple[S, ...], S, bool]]) -> F
        creation_args = {}  # type: Dict[STRING_TYPE, CREATION_ARG_TYPES]
        pipfile_keys = [
            k
            for k in (
                "ref",
                "vcs",
                "subdirectory",
                "path",
                "editable",
                "file",
                "uri",
                "extras",
            )
            + VCS_LIST
            if k in pipfile
        ]
        # extras = None  # type: Optional[Tuple[STRING_TYPE, ...]]
        for key in pipfile_keys:
            if key == "extras" and key in pipfile:
                extras = pipfile[key]
                if isinstance(extras, (list, tuple)):
                    pipfile[key] = tuple(sorted({extra.lower() for extra in extras}))
                else:
                    pipfile[key] = extras
            if key in VCS_LIST and key in pipfile_keys:
                creation_args["vcs"] = key
                target = pipfile[key]
                if isinstance(target, six.string_types):
                    drive, path = os.path.splitdrive(target)
                    if (
                        not drive
                        and not os.path.exists(target)
                        and (
                            is_valid_url(target)
                            or is_file_url(target)
                            or target.startswith("git@")
                        )
                    ):
                        creation_args["uri"] = target
                    else:
                        creation_args["path"] = target
                        if os.path.isabs(target):
                            creation_args["uri"] = pip_shims.shims.path_to_url(target)
            elif key in pipfile_keys:
                creation_args[key] = pipfile[key]
        creation_args["name"] = name
        cls_inst = cls(**creation_args)  # type: ignore
        return cls_inst

    @classmethod
    def from_line(cls, line, editable=None, extras=None, parsed_line=None):
        # type: (AnyStr, Optional[bool], Optional[Tuple[AnyStr, ...]], Optional[Line]) -> F
        relpath = None
        if parsed_line is None:
            parsed_line = Line(line)
        if editable:
            parsed_line.editable = editable
        if extras:
            parsed_line.extras = extras
        if line.startswith("-e "):
            editable = True
            line = line.split(" ", 1)[1]
        if "@" in line:
            parsed = urllib_parse.urlparse(add_ssh_scheme_to_git_uri(line))
            if not parsed.scheme:
                possible_name, _, line = line.partition("@")
                possible_name = possible_name.strip()
                line = line.strip()
                possible_name, extras = pip_shims.shims._strip_extras(possible_name)
                name = possible_name
                line = "{0}#egg={1}".format(line, name)
        vcs_type, prefer, relpath, path, uri, link = cls.get_link_from_line(line)
        if not extras and link.egg_fragment:
            name, extras = pip_shims.shims._strip_extras(link.egg_fragment)
        else:
            name, _ = pip_shims.shims._strip_extras(link.egg_fragment)
        parsed_extras = None  # type: Optional[List[STRING_TYPE]]
        extras_tuple = None  # type: Optional[Tuple[STRING_TYPE, ...]]
        if not extras:
            line, extras = pip_shims.shims._strip_extras(line)
        if extras:
            if isinstance(extras, six.string_types):
                parsed_extras = parse_extras(extras)
            if parsed_extras:
                extras_tuple = tuple(parsed_extras)
        subdirectory = link.subdirectory_fragment
        ref = None
        if uri:
            uri, ref = split_ref_from_uri(uri)
        if path is not None and "@" in path:
            path, _ref = split_ref_from_uri(path)
            if ref is None:
                ref = _ref
        if relpath and "@" in relpath:
            relpath, ref = split_ref_from_uri(relpath)

        creation_args = {
            "name": name if name else parsed_line.name,
            "path": relpath or path,
            "editable": editable,
            "extras": extras_tuple,
            "link": link,
            "vcs_type": vcs_type,
            "line": line,
            "uri": uri,
            "uri_scheme": prefer,
            "parsed_line": parsed_line,
        }
        if relpath:
            creation_args["relpath"] = relpath
        # return cls.create(**creation_args)
        cls_inst = cls(
            name=name,
            ref=ref,
            vcs=vcs_type,
            subdirectory=subdirectory,
            link=link,
            path=relpath or path,
            editable=editable,
            uri=uri,
            extras=extras_tuple if extras_tuple else tuple(),
            base_line=line,
            parsed_line=parsed_line,
        )
        if cls_inst.req and (
            cls_inst._parsed_line.ireq and not cls_inst.parsed_line.ireq.req
        ):
            cls_inst._parsed_line._ireq.req = cls_inst.req
        return cls_inst

    @property
    def line_part(self):
        # type: () -> STRING_TYPE
        """requirements.txt compatible line part sans-extras"""
        base = ""  # type: STRING_TYPE
        if self.is_local:
            base_link = self.link
            if not self.link:
                base_link = self.get_link()
            if base_link and base_link.egg_fragment:
                final_format = "{{0}}#egg={0}".format(base_link.egg_fragment)
            else:
                final_format = "{0}"
            base = final_format.format(self.vcs_uri)
        elif self._parsed_line is not None and (
            self._parsed_line.is_direct_url and self._parsed_line.line_with_prefix
        ):
            return self._parsed_line.line_with_prefix
        elif getattr(self, "_base_line", None) and (
            isinstance(self._base_line, six.string_types)
        ):
            base = self._base_line
        else:
            base = getattr(self, "link", self.get_link()).url
        if base and self.extras and extras_to_string(self.extras) not in base:
            if self.subdirectory:
                base = "{0}".format(self.get_link().url)
            else:
                base = "{0}{1}".format(base, extras_to_string(sorted(self.extras)))
        if "git+file:/" in base and "git+file:///" not in base:
            base = base.replace("git+file:/", "git+file:///")
        if self.editable and not base.startswith("-e "):
            base = "-e {0}".format(base)
        return base

    @staticmethod
    def _choose_vcs_source(pipfile):
        # type: (Dict[S, Union[S, Any]]) -> Dict[S, Union[S, Any]]
        src_keys = [k for k in pipfile.keys() if k in ["path", "uri", "file"]]
        vcs_type = ""  # type: Optional[STRING_TYPE]
        alt_type = ""  # type: Optional[STRING_TYPE]
        vcs_value = ""  # type: STRING_TYPE
        if src_keys:
            chosen_key = first(src_keys)
            vcs_type = pipfile.pop("vcs")
            if chosen_key in pipfile:
                vcs_value = pipfile[chosen_key]
                alt_type, pipfile_url = split_vcs_method_from_uri(vcs_value)
                if vcs_type is None:
                    vcs_type = alt_type
            if vcs_type and pipfile_url:
                pipfile[vcs_type] = pipfile_url
            for removed in src_keys:
                pipfile.pop(removed)
        return pipfile

    @property
    def pipfile_part(self):
        # type: () -> Dict[S, Dict[S, Union[List[S], S, bool, RequirementType, pip_shims.shims.Link]]]
        excludes = [
            "_repo",
            "_base_line",
            "setup_path",
            "_has_hashed_name",
            "pyproject_path",
            "pyproject_requires",
            "pyproject_backend",
            "_setup_info",
            "_parsed_line",
            "_uri_scheme",
        ]
        filter_func = lambda k, v: bool(v) is True and k.name not in excludes  # noqa
        pipfile_dict = attr.asdict(self, filter=filter_func).copy()
        name = pipfile_dict.pop("name", None)
        if name is None:
            if self.name:
                name = self.name
            elif self.parsed_line and self.parsed_line.name:
                name = self.name = self.parsed_line.name
            elif self.setup_info and self.setup_info.name:
                name = self.name = self.setup_info.name
        if "vcs" in pipfile_dict:
            pipfile_dict = self._choose_vcs_source(pipfile_dict)
        name, _ = pip_shims.shims._strip_extras(name)
        return {name: pipfile_dict}  # type: ignore


@attr.s(cmp=True, hash=True)
class Requirement(object):
    _name = attr.ib(cmp=True)  # type: STRING_TYPE
    vcs = attr.ib(
        default=None, validator=attr.validators.optional(validate_vcs), cmp=True
    )  # type: Optional[STRING_TYPE]
    req = attr.ib(
        default=None, cmp=True
    )  # type: Optional[Union[VCSRequirement, FileRequirement, NamedRequirement]]
    markers = attr.ib(default=None, cmp=True)  # type: Optional[STRING_TYPE]
    _specifiers = attr.ib(
        validator=attr.validators.optional(validate_specifiers), cmp=True
    )  # type: Optional[STRING_TYPE]
    index = attr.ib(default=None, cmp=True)  # type: Optional[STRING_TYPE]
    editable = attr.ib(default=None, cmp=True)  # type: Optional[bool]
    hashes = attr.ib(
        factory=frozenset, converter=frozenset, cmp=True
    )  # type: FrozenSet[STRING_TYPE]
    extras = attr.ib(factory=tuple, cmp=True)  # type: Tuple[STRING_TYPE, ...]
    abstract_dep = attr.ib(default=None, cmp=False)  # type: Optional[AbstractDependency]
    _line_instance = attr.ib(default=None, cmp=False)  # type: Optional[Line]
    _ireq = attr.ib(
        default=None, cmp=False
    )  # type: Optional[pip_shims.InstallRequirement]

    def __hash__(self):
        return hash(self.as_line())

    @_name.default
    def get_name(self):
        # type: () -> Optional[STRING_TYPE]
        if self.req is not None:
            return self.req.name
        return None

    @property
    def name(self):
        # type: () -> Optional[STRING_TYPE]
        if self._name is not None:
            return self._name
        name = None
        if self.req and self.req.name:
            name = self.req.name
        elif self.req and self.is_file_or_url and self.req.setup_info:
            name = self.req.setup_info.name
        self._name = name
        return name

    @property
    def requirement(self):
        # type: () -> Optional[PackagingRequirement]
        if self.req:
            return self.req.req
        return None

    def add_hashes(self, hashes):
        # type: (Union[S, List[S], Set[S], Tuple[S, ...]]) -> Requirement
        new_hashes = set()  # type: Set[STRING_TYPE]
        if self.hashes is not None:
            new_hashes |= set(self.hashes)
        if isinstance(hashes, six.string_types):
            new_hashes.add(hashes)
        else:
            new_hashes |= set(hashes)
        return attr.evolve(self, hashes=tuple(new_hashes))

    def get_hashes_as_pip(self, as_list=False):
        # type: (bool) -> Union[STRING_TYPE, List[STRING_TYPE]]
        hashes = ""  # type: Union[STRING_TYPE, List[STRING_TYPE]]
        if as_list:
            hashes = []
            if self.hashes:
                hashes = [HASH_STRING.format(h) for h in self.hashes]
        else:
            hashes = ""
            if self.hashes:
                hashes = "".join([HASH_STRING.format(h) for h in self.hashes])
        return hashes

    @property
    def hashes_as_pip(self):
        # type: () -> STRING_TYPE
        hashes = self.get_hashes_as_pip()
        assert isinstance(hashes, six.string_types)
        return hashes

    @property
    def markers_as_pip(self):
        # type: () -> S
        if self.markers:
            return " ; {0}".format(self.markers).replace('"', "'")

        return ""

    @property
    def extras_as_pip(self):
        # type: () -> STRING_TYPE
        if self.extras:
            return "[{0}]".format(
                ",".join(sorted([extra.lower() for extra in self.extras]))  # type: ignore
            )

        return ""

    @cached_property
    def commit_hash(self):
        # type: () -> Optional[S]
        if self.req is None or not isinstance(self.req, VCSRequirement):
            return None
        commit_hash = None
        if self.req is not None:
            with self.req.locked_vcs_repo() as repo:
                commit_hash = repo.get_commit_hash()
        return commit_hash

    @_specifiers.default
    def get_specifiers(self):
        # type: () -> S
        if self.req and self.req.req and self.req.req.specifier:
            return specs_to_string(self.req.req.specifier)
        return ""

    def update_name_from_path(self, path):
        from .setup_info import get_metadata

        metadata = get_metadata(path)
        name = self.name
        if metadata is not None:
            name = metadata.get("name")
        if name is not None:
            if self.req.name is None:
                self.req.name = name
            if self.req.req and self.req.req.name is None:
                self.req.req.name = name
            if self._line_instance._name is None:
                self._line_instance.name = name
            if self.req._parsed_line._name is None:
                self.req._parsed_line.name = name
            if self.req._setup_info and self.req._setup_info.name is None:
                self.req._setup_info.name = name

    @property
    def line_instance(self):
        # type: () -> Optional[Line]
        if self._line_instance is None:
            if self.req is not None and self.req._parsed_line is not None:
                self._line_instance = self.req._parsed_line
            else:
                include_extras = True
                include_specifiers = True
                if self.is_vcs:
                    include_extras = False
                if self.is_file_or_url or self.is_vcs or not self._specifiers:
                    include_specifiers = False
                line_part = ""  # type: STRING_TYPE
                if self.req and self.req.line_part:
                    line_part = "{0!s}".format(self.req.line_part)
                parts = []  # type: List[STRING_TYPE]
                parts = [
                    line_part,
                    self.extras_as_pip if include_extras else "",
                    self._specifiers if include_specifiers and self._specifiers else "",
                    self.markers_as_pip,
                ]
                line = "".join(parts)
                self._line_instance = Line(line)
        return self._line_instance

    @line_instance.setter
    def line_instance(self, line_instance):
        # type: (Line) -> None
        if self.req and not self.req._parsed_line:
            self.req._parsed_line = line_instance
        self._line_instance = line_instance

    @property
    def specifiers(self):
        # type: () -> Optional[STRING_TYPE]
        if self._specifiers:
            return self._specifiers
        else:
            specs = self.get_specifiers()
            if specs:
                self._specifiers = specs
                return specs
        if not self._specifiers and (
            self.req is not None
            and isinstance(self.req, NamedRequirement)
            and self.req.version
        ):
            self._specifiers = self.req.version
        elif (
            not self.editable
            and self.req
            and (not isinstance(self.req, NamedRequirement) and self.req.setup_info)
        ):
            if (
                self.line_instance
                and self.line_instance.setup_info
                and self.line_instance.setup_info.version
            ):
                self._specifiers = "=={0}".format(self.req.setup_info.version)
        elif not self._specifiers:
            if self.req and self.req.parsed_line and self.req.parsed_line.specifiers:
                self._specifiers = specs_to_string(self.req.parsed_line.specifiers)
            elif self.line_instance and self.line_instance.specifiers:
                self._specifiers = specs_to_string(self.line_instance.specifiers)
            elif self.is_file_or_url or self.is_vcs:
                try:
                    setupinfo_dict = self.run_requires()
                except Exception:
                    setupinfo_dict = None
                if setupinfo_dict is not None:
                    self._specifiers = "=={0}".format(setupinfo_dict.get("version"))
        if self._specifiers:
            specset = SpecifierSet(self._specifiers)
            if self.line_instance and not self.line_instance.specifiers:
                self.line_instance.specifiers = specset
            if self.req:
                if self.req._parsed_line and not self.req._parsed_line.specifiers:
                    self.req._parsed_line.specifiers = specset
                elif not self.req._parsed_line and self.line_instance:
                    self.req._parsed_line = self.line_instance
            if self.req and self.req.req and not self.req.req.specifier:
                self.req.req.specifier = specset
        return self._specifiers

    @property
    def is_vcs(self):
        # type: () -> bool
        return isinstance(self.req, VCSRequirement)

    @property
    def build_backend(self):
        # type: () -> Optional[STRING_TYPE]
        if self.req is not None and (
            not isinstance(self.req, NamedRequirement) and self.req.is_local
        ):
            setup_info = self.run_requires()
            build_backend = setup_info.get("build_backend")
            return build_backend
        return "setuptools.build_meta"

    @property
    def uses_pep517(self):
        # type: () -> bool
        if self.build_backend:
            return True
        return False

    @property
    def is_file_or_url(self):
        # type: () -> bool
        return isinstance(self.req, FileRequirement)

    @property
    def is_named(self):
        # type: () -> bool
        return isinstance(self.req, NamedRequirement)

    @property
    def is_wheel(self):
        # type: () -> bool
        if (
            self.req
            and not isinstance(self.req, NamedRequirement)
            and (self.req.link is not None and self.req.link.is_wheel)
        ):
            return True
        return False

    @property
    def normalized_name(self):
        # type: () -> S
        return canonicalize_name(self.name)

    def copy(self):
        return attr.evolve(self)

    @classmethod
    @lru_cache()
    def from_line(cls, line):
        # type: (AnyStr) -> Requirement
        if isinstance(line, pip_shims.shims.InstallRequirement):
            line = format_requirement(line)
        parsed_line = Line(line)
        r = (
            None
        )  # type: Optional[Union[VCSRequirement, FileRequirement, NamedRequirement]]
        if (
            (parsed_line.is_file and parsed_line.is_installable) or parsed_line.is_url
        ) and not parsed_line.is_vcs:
            r = file_req_from_parsed_line(parsed_line)
        elif parsed_line.is_vcs:
            r = vcs_req_from_parsed_line(parsed_line)
        elif line == "." and not is_installable_file(line):
            raise RequirementError(
                "Error parsing requirement %s -- are you sure it is installable?" % line
            )
        else:
            r = named_req_from_parsed_line(parsed_line)
        req_markers = None
        if parsed_line.markers:
            req_markers = PackagingRequirement("fakepkg; {0}".format(parsed_line.markers))
        if r is not None and r.req is not None:
            r.req.marker = getattr(req_markers, "marker", None) if req_markers else None
        args = {}  # type: Dict[STRING_TYPE, CREATION_ARG_TYPES]
        args = {
            "name": r.name,
            "vcs": parsed_line.vcs,
            "req": r,
            "markers": parsed_line.markers,
            "editable": parsed_line.editable,
            "line_instance": parsed_line,
        }
        if parsed_line.extras:
            extras = ()  # type: Tuple[STRING_TYPE, ...]
            extras = tuple(sorted(dedup([extra.lower() for extra in parsed_line.extras])))
            args["extras"] = extras
            if r is not None:
                r.extras = extras
            elif r is not None and r.extras is not None:
                args["extras"] = tuple(
                    sorted(dedup([extra.lower() for extra in r.extras]))
                )  # type: ignore
            if r.req is not None:
                r.req.extras = args["extras"]
        if parsed_line.hashes:
            args["hashes"] = tuple(parsed_line.hashes)  # type: ignore
        cls_inst = cls(**args)  # type: ignore
        return cls_inst

    @classmethod
    def from_ireq(cls, ireq):
        return cls.from_line(format_requirement(ireq))

    @classmethod
    def from_metadata(cls, name, version, extras, markers):
        return cls.from_ireq(
            make_install_requirement(name, version, extras=extras, markers=markers)
        )

    @classmethod
    def from_pipfile(cls, name, pipfile):
        from .markers import PipenvMarkers

        _pipfile = {}
        if hasattr(pipfile, "keys"):
            _pipfile = dict(pipfile).copy()
        _pipfile["version"] = get_version(pipfile)
        vcs = first([vcs for vcs in VCS_LIST if vcs in _pipfile])
        if vcs:
            _pipfile["vcs"] = vcs
            r = VCSRequirement.from_pipfile(name, pipfile)
        elif any(key in _pipfile for key in ["path", "file", "uri"]):
            r = FileRequirement.from_pipfile(name, pipfile)
        else:
            r = NamedRequirement.from_pipfile(name, pipfile)
        markers = PipenvMarkers.from_pipfile(name, _pipfile)
        req_markers = None
        if markers:
            markers = str(markers)
            req_markers = PackagingRequirement("fakepkg; {0}".format(markers))
            if r.req is not None:
                r.req.marker = req_markers.marker
        extras = _pipfile.get("extras")
        if r.req:
            if r.req.specifier:
                r.req.specifier = SpecifierSet(_pipfile["version"])
            r.req.extras = (
                tuple(sorted(dedup([extra.lower() for extra in extras])))
                if extras
                else ()
            )
        args = {
            "name": r.name,
            "vcs": vcs,
            "req": r,
            "markers": markers,
            "extras": tuple(_pipfile.get("extras", ())),
            "editable": _pipfile.get("editable", False),
            "index": _pipfile.get("index"),
        }
        if any(key in _pipfile for key in ["hash", "hashes"]):
            args["hashes"] = _pipfile.get("hashes", [pipfile.get("hash")])
        cls_inst = cls(**args)
        return cls_inst

    def as_line(
        self,
        sources=None,
        include_hashes=True,
        include_extras=True,
        include_markers=True,
        as_list=False,
    ):
        """Format this requirement as a line in requirements.txt.

        If ``sources`` provided, it should be an sequence of mappings, containing
        all possible sources to be used for this requirement.

        If ``sources`` is omitted or falsy, no index information will be included
        in the requirement line.
        """

        include_specifiers = True if self.specifiers else False
        if self.is_vcs:
            include_extras = False
        if self.is_file_or_url or self.is_vcs:
            include_specifiers = False
        parts = [
            self.req.line_part,
            self.extras_as_pip if include_extras else "",
            self.specifiers if include_specifiers else "",
            self.markers_as_pip if include_markers else "",
        ]
        if as_list:
            # This is used for passing to a subprocess call
            parts = ["".join(parts)]
        if include_hashes:
            hashes = self.get_hashes_as_pip(as_list=as_list)
            if as_list:
                parts.extend(hashes)
            else:
                parts.append(hashes)

        is_local = self.is_file_or_url and self.req and self.req.is_local
        if sources and self.requirement and not (is_local or self.vcs):
            from ..utils import prepare_pip_source_args

            if self.index:
                sources = [s for s in sources if s.get("name") == self.index]
            source_list = prepare_pip_source_args(sources)
            if as_list:
                parts.extend(sources)
            else:
                index_string = " ".join(source_list)
                parts.extend([" ", index_string])
        if as_list:
            return parts
        line = "".join(parts)
        return line

    def get_markers(self):
        # type: () -> Marker
        markers = self.markers
        if markers:
            fake_pkg = PackagingRequirement("fakepkg; {0}".format(markers))
            markers = fake_pkg.marker
        return markers

    def get_specifier(self):
        # type: () -> Union[SpecifierSet, LegacySpecifier]
        try:
            return Specifier(self.specifiers)
        except InvalidSpecifier:
            return LegacySpecifier(self.specifiers)

    def get_version(self):
        return pip_shims.shims.parse_version(self.get_specifier().version)

    def get_requirement(self):
        req_line = self.req.req.line
        if req_line.startswith("-e "):
            _, req_line = req_line.split(" ", 1)
        req = init_requirement(self.name)
        req.line = req_line
        req.specifier = SpecifierSet(self.specifiers if self.specifiers else "")
        if self.is_vcs or self.is_file_or_url:
            req.url = getattr(self.req.req, "url", self.req.link.url_without_fragment)
        req.marker = self.get_markers()
        req.extras = set(self.extras) if self.extras else set()
        return req

    @property
    def constraint_line(self):
        return self.as_line()

    @property
    def is_direct_url(self):
        return (
            self.is_file_or_url
            and self.req.is_direct_url
            or (self.line_instance.is_direct_url or self.req.parsed_line.is_direct_url)
        )

    def as_pipfile(self):
        good_keys = (
            "hashes",
            "extras",
            "markers",
            "editable",
            "version",
            "index",
        ) + VCS_LIST
        req_dict = {
            k: v
            for k, v in attr.asdict(self, recurse=False, filter=filter_none).items()
            if k in good_keys
        }
        name = self.name
        if "markers" in req_dict and req_dict["markers"]:
            req_dict["markers"] = req_dict["markers"].replace('"', "'")
        if not self.req.name:
            name_carriers = (self.req, self, self.line_instance, self.req.parsed_line)
            name_options = [
                getattr(carrier, "name", None)
                for carrier in name_carriers
                if carrier is not None
            ]
            req_name = next(iter(n for n in name_options if n is not None), None)
            self.req.name = req_name
        req_name, dict_from_subreq = self.req.pipfile_part.popitem()
        base_dict = {
            k: v
            for k, v in dict_from_subreq.items()
            if k not in ["req", "link", "_setup_info"]
        }
        base_dict.update(req_dict)
        conflicting_keys = ("file", "path", "uri")
        if "file" in base_dict and any(k in base_dict for k in conflicting_keys[1:]):
            conflicts = [k for k in (conflicting_keys[1:],) if k in base_dict]
            for k in conflicts:
                base_dict.pop(k)
        if "hashes" in base_dict:
            _hashes = base_dict.pop("hashes")
            hashes = []
            for _hash in _hashes:
                try:
                    hashes.append(_hash.as_line())
                except AttributeError:
                    hashes.append(_hash)
            base_dict["hashes"] = sorted(hashes)
        if "extras" in base_dict:
            base_dict["extras"] = list(base_dict["extras"])
        if len(base_dict.keys()) == 1 and "version" in base_dict:
            base_dict = base_dict.get("version")
        return {name: base_dict}

    def as_ireq(self):
        if self.line_instance and self.line_instance.ireq:
            return self.line_instance.ireq
        elif getattr(self.req, "_parsed_line", None) and self.req._parsed_line.ireq:
            return self.req._parsed_line.ireq
        kwargs = {"include_hashes": False}
        if (self.is_file_or_url and self.req.is_local) or self.is_vcs:
            kwargs["include_markers"] = False
        ireq_line = self.as_line(**kwargs)
        ireq = Line(ireq_line).ireq
        if not getattr(ireq, "req", None):
            ireq.req = self.req.req
            if (self.is_file_or_url and self.req.is_local) or self.is_vcs:
                if getattr(ireq, "req", None) and getattr(ireq.req, "marker", None):
                    ireq.req.marker = None
        else:
            ireq.req.extras = self.req.req.extras
            if not ((self.is_file_or_url and self.req.is_local) or self.is_vcs):
                ireq.req.marker = self.req.req.marker
        return ireq

    @property
    def pipfile_entry(self):
        return self.as_pipfile().copy().popitem()

    @property
    def ireq(self):
        return self.as_ireq()

    def get_dependencies(self, sources=None):
        """Retrieve the dependencies of the current requirement.

        Retrieves dependencies of the current requirement.  This only works on pinned
        requirements.

        :param sources: Pipfile-formatted sources, defaults to None
        :param sources: list[dict], optional
        :return: A set of requirement strings of the dependencies of this requirement.
        :rtype: set(str)
        """

        from .dependencies import get_dependencies

        if not sources:
            sources = [
                {"name": "pypi", "url": "https://pypi.org/simple", "verify_ssl": True}
            ]
        return get_dependencies(self.as_ireq(), sources=sources)

    def get_abstract_dependencies(self, sources=None):
        """Retrieve the abstract dependencies of this requirement.

        Returns the abstract dependencies of the current requirement in order to resolve.

        :param sources: A list of sources (pipfile format), defaults to None
        :param sources: list, optional
        :return: A list of abstract (unpinned) dependencies
        :rtype: list[ :class:`~requirementslib.models.dependency.AbstractDependency` ]
        """

        from .dependencies import (
            AbstractDependency,
            get_dependencies,
            get_abstract_dependencies,
        )

        if not self.abstract_dep:
            parent = getattr(self, "parent", None)
            self.abstract_dep = AbstractDependency.from_requirement(self, parent=parent)
        if not sources:
            sources = [
                {"url": "https://pypi.org/simple", "name": "pypi", "verify_ssl": True}
            ]
        if is_pinned_requirement(self.ireq):
            deps = self.get_dependencies()
        else:
            ireq = sorted(self.find_all_matches(), key=lambda k: k.version)
            deps = get_dependencies(ireq.pop(), sources=sources)
        return get_abstract_dependencies(deps, sources=sources, parent=self.abstract_dep)

    def find_all_matches(self, sources=None, finder=None):
        # type: (Optional[List[Dict[S, Union[S, bool]]]], Optional[PackageFinder]) -> List[InstallationCandidate]
        """Find all matching candidates for the current requirement.

        Consults a finder to find all matching candidates.

        :param sources: Pipfile-formatted sources, defaults to None
        :param sources: list[dict], optional
        :param PackageFinder finder: A **PackageFinder** instance from pip's repository implementation
        :return: A list of Installation Candidates
        :rtype: list[ :class:`~pip._internal.index.InstallationCandidate` ]
        """

        from .dependencies import get_finder, find_all_matches

        if not finder:
            finder = get_finder(sources=sources)
        return find_all_matches(finder, self.as_ireq())

    def run_requires(self, sources=None, finder=None):
        if self.req and self.req.setup_info is not None:
            info_dict = self.req.setup_info.as_dict()
        elif self.line_instance and self.line_instance.setup_info is not None:
            info_dict = self.line_instance.setup_info.as_dict()
        else:
            from .setup_info import SetupInfo

            if not finder:
                from .dependencies import get_finder

                finder = get_finder(sources=sources)
            info = SetupInfo.from_requirement(self, finder=finder)
            if info is None:
                return {}
            info_dict = info.get_info()
            if self.req and not self.req.setup_info:
                self.req._setup_info = info
        if self.req._has_hashed_name and info_dict.get("name"):
            self.req.name = self.name = info_dict["name"]
            if self.req.req.name != info_dict["name"]:
                self.req.req.name = info_dict["name"]
        return info_dict

    def merge_markers(self, markers):
        # type: (Union[AnyStr, Marker]) -> None
        if not isinstance(markers, Marker):
            markers = Marker(markers)
        _markers = set()  # type: Set[Marker]
        if self.ireq and self.ireq.markers:
            _markers.add(Marker(self.ireq.markers))
        _markers.add(markers)
        new_markers = Marker(" or ".join([str(m) for m in sorted(_markers)]))
        self.markers = str(new_markers)
        if self.req and self.req.req:
            self.req.req.marker = new_markers
        return


def file_req_from_parsed_line(parsed_line):
    # type: (Line) -> FileRequirement
    path = parsed_line.relpath if parsed_line.relpath else parsed_line.path
    pyproject_requires = None  # type: Optional[Tuple[STRING_TYPE, ...]]
    if parsed_line.pyproject_requires is not None:
        pyproject_requires = tuple(parsed_line.pyproject_requires)
    req_dict = {
        "setup_path": parsed_line.setup_py,
        "path": path,
        "editable": parsed_line.editable,
        "extras": parsed_line.extras,
        "uri_scheme": parsed_line.preferred_scheme,
        "link": parsed_line.link,
        "uri": parsed_line.uri,
        "pyproject_requires": pyproject_requires,
        "pyproject_backend": parsed_line.pyproject_backend,
        "pyproject_path": Path(parsed_line.pyproject_toml)
        if parsed_line.pyproject_toml
        else None,
        "parsed_line": parsed_line,
        "req": parsed_line.requirement,
    }
    if parsed_line.name is not None:
        req_dict["name"] = parsed_line.name
    return FileRequirement(**req_dict)  # type: ignore


def vcs_req_from_parsed_line(parsed_line):
    # type: (Line) -> VCSRequirement
    line = "{0}".format(parsed_line.line)
    if parsed_line.editable:
        line = "-e {0}".format(line)
    if parsed_line.url is not None:
        link = create_link(
            build_vcs_uri(
                vcs=parsed_line.vcs,
                uri=parsed_line.url,
                name=parsed_line.name,
                ref=parsed_line.ref,
                subdirectory=parsed_line.subdirectory,
                extras=list(parsed_line.extras),
            )
        )
    else:
        link = parsed_line.link
    pyproject_requires = ()  # type: Optional[Tuple[STRING_TYPE, ...]]
    if parsed_line.pyproject_requires is not None:
        pyproject_requires = tuple(parsed_line.pyproject_requires)
    vcs_dict = {
        "setup_path": parsed_line.setup_py,
        "path": parsed_line.path,
        "editable": parsed_line.editable,
        "vcs": parsed_line.vcs,
        "ref": parsed_line.ref,
        "subdirectory": parsed_line.subdirectory,
        "extras": parsed_line.extras,
        "uri_scheme": parsed_line.preferred_scheme,
        "link": link,
        "uri": parsed_line.uri,
        "pyproject_requires": pyproject_requires,
        "pyproject_backend": parsed_line.pyproject_backend,
        "pyproject_path": Path(parsed_line.pyproject_toml)
        if parsed_line.pyproject_toml
        else None,
        "parsed_line": parsed_line,
        "req": parsed_line.requirement,
        "base_line": line,
    }
    if parsed_line.name:
        vcs_dict["name"] = parsed_line.name
    return VCSRequirement(**vcs_dict)  # type: ignore


def named_req_from_parsed_line(parsed_line):
    # type: (Line) -> NamedRequirement
    if parsed_line.name is not None:
        return NamedRequirement(
            name=parsed_line.name,
            version=parsed_line.specifier,
            req=parsed_line.requirement,
            extras=parsed_line.extras,
            editable=parsed_line.editable,
            parsed_line=parsed_line,
        )
    return NamedRequirement.from_line(parsed_line.line)<|MERGE_RESOLUTION|>--- conflicted
+++ resolved
@@ -80,11 +80,6 @@
 )
 
 if MYPY_RUNNING:
-<<<<<<< HEAD
-    from typing import Optional, TypeVar, List, Dict, Union, Any, Tuple, Set, Text
-    from pip_shims.shims import Link, InstallRequirement
-    RequirementType = TypeVar('RequirementType', covariant=True, bound=PackagingRequirement)
-=======
     from typing import (
         Optional,
         TypeVar,
@@ -111,7 +106,6 @@
         "RequirementType", covariant=True, bound=PackagingRequirement
     )
     F = TypeVar("F", "FileRequirement", "VCSRequirement", covariant=True)
->>>>>>> 54a73d1c
     from six.moves.urllib.parse import SplitResult
     from .vcs import VCSRepository
     from .dependencies import AbstractDependency
@@ -394,11 +388,7 @@
 
     @specifiers.setter
     def specifiers(self, specifiers):
-<<<<<<< HEAD
-        # type: (Union[Text, SpecifierSet]) -> None
-=======
         # type: (Union[Text, str, SpecifierSet]) -> None
->>>>>>> 54a73d1c
         if not isinstance(specifiers, SpecifierSet):
             if isinstance(specifiers, six.string_types):
                 specifiers = SpecifierSet(specifiers)
@@ -1036,31 +1026,11 @@
             self.preferred_scheme = prefer
             self.relpath = relpath
             self.path = path
-<<<<<<< HEAD
-            self.uri = uri
-            if prefer in ("path", "relpath") or uri.startswith("file"):
-                self.is_local = True
-            if link.egg_fragment:
-                name, extras = pip_shims.shims._strip_extras(link.egg_fragment)
-                self.extras = tuple(sorted(set(parse_extras(extras))))
-                self._name = name
-            else:
-                # set this so we can call `self.name` without a recursion error
-                self._link = link
-            if (self.is_direct_url or vcs) and self.name is not None and vcs is not None:
-                self._link = create_link(
-                    build_vcs_uri(vcs=vcs, uri=link_url, ref=ref,
-                                  extras=self.extras, name=self.name,
-                                  subdirectory=link.subdirectory_fragment
-                                )
-                )
-=======
             # self.uri = uri
             if prefer in ("path", "relpath") or uri.startswith("file"):
                 self.is_local = True
             if parsed_url.is_vcs or parsed_url.is_direct_url and parsed_link:
                 self._link = parsed_link
->>>>>>> 54a73d1c
             else:
                 self._link = link
 
@@ -1992,11 +1962,7 @@
             if "subdirectory" in pipfile:
                 arg_dict["subdirectory"] = pipfile["subdirectory"]
                 line = "{0}&subdirectory={1}".format(line, pipfile["subdirectory"])
-<<<<<<< HEAD
-        if pipfile.get("editable", False):
-=======
         if editable:
->>>>>>> 54a73d1c
             line = "-e {0}".format(line)
         arg_dict["line"] = line
         return cls.create(**arg_dict)  # type: ignore
