import io
import json
import logging
import operator
import os
import zipfile
from collections import defaultdict
from datetime import datetime
from functools import reduce
<<<<<<< HEAD
from typing import Any, Dict, Iterator, List, Optional, Sequence, Set, Tuple, Union

import pipenv.patched.pip._vendor.requests as requests
=======
from typing import (
    Any,
    Callable,
    Dict,
    Generic,
    Iterator,
    List,
    Optional,
    Sequence,
    Set,
    Tuple,
    Type,
    TypeVar,
    Union,
)

import pip._vendor.requests as requests
>>>>>>> e20e869a
from pipenv.patched.pip._vendor.distlib import wheel
from pipenv.patched.pip._vendor.distlib.metadata import Metadata
from pipenv.patched.pip._vendor.packaging.markers import Marker
from pipenv.patched.pip._vendor.packaging.requirements import Requirement as PackagingRequirement
from pipenv.patched.pip._vendor.packaging.specifiers import Specifier, SpecifierSet
from pipenv.patched.pip._vendor.packaging.tags import Tag
from pipenv.patched.pip._vendor.packaging.version import _BaseVersion, parse
from pipenv.vendor.pydantic import BaseModel, Field, validator
from pipenv.vendor.pydantic.json import pydantic_encoder

from ..fileutils import open_file
from .common import ReqLibBaseModel
from .markers import (
    get_contained_extras,
    get_contained_pyversions,
    get_without_extra,
    get_without_pyversion,
    marker_from_specifier,
    merge_markers,
    normalize_specifier_set,
)
from .requirements import Requirement
from .setup_info import SetupInfo
from .utils import filter_dict, get_pinned_version, is_pinned_requirement

ch = logging.StreamHandler()
formatter = logging.Formatter("%(asctime)s %(levelname)s: %(message)s")
ch.setFormatter(formatter)
logger = logging.getLogger(__name__)
logger.setLevel(logging.INFO)

VALID_ALGORITHMS = {
    "sha1": 40,
    "sha3_224": 56,
    "sha512": 128,
    "blake2b": 128,
    "sha256": 64,
    "sha384": 96,
    "blake2s": 64,
    "sha3_256": 64,
    "sha3_512": 128,
    "md5": 32,
    "sha3_384": 96,
    "sha224": 56,
}

PACKAGE_TYPES = {
    "sdist",
    "bdist_wheel",
    "bdist_egg",
    "bdist_dumb",
    "bdist_wininst",
    "bdist_rpm",
    "bdist_msi",
    "bdist_dmg",
}


class PackageEncoder(json.JSONEncoder):
    def default(self, obj):  # noqa:E0202 # noqa:W0221
        if isinstance(obj, datetime):
            return obj.isoformat()
        elif isinstance(obj, PackagingRequirement):
            return obj.__dict__
        elif isinstance(obj, set):
            return tuple(obj)
        elif isinstance(obj, (Specifier, SpecifierSet, Marker)):
            return str(obj)
        else:
            return json.JSONEncoder.default(self, obj)


def validate_extras(inst, attrib, value) -> None:
    duplicates = [k for k in value if value.count(k) > 1]
    if duplicates:
        raise ValueError("Found duplicate keys: {0}".format(", ".join(duplicates)))
    return None


def validate_digest(algorithm, value) -> None:
    expected_length = VALID_ALGORITHMS[algorithm.lower()]
    if len(value) != expected_length:
        raise ValueError(
            "Expected a digest of length {0!s}, got one of length {1!s}".format(
                expected_length, len(value)
            )
        )
    return None


def get_local_wheel_metadata(wheel_file) -> Optional[Metadata]:
    parsed_metadata = None
    with io.open(wheel_file, "rb") as fh:
        with zipfile.ZipFile(fh, mode="r", compression=zipfile.ZIP_DEFLATED) as zf:
            metadata = None
            for fn in zf.namelist():
                if os.path.basename(fn) == "METADATA":
                    metadata = fn
                    break
            if metadata is None:
                raise RuntimeError("No metadata found in wheel: {0}".format(wheel_file))
            with zf.open(metadata, "r") as metadata_fh:
                parsed_metadata = Metadata(fileobj=metadata_fh)
    return parsed_metadata


def get_remote_sdist_metadata(line) -> SetupInfo:
    req = Requirement.from_line(line)
    try:
        _ = req.run_requires()
    except SystemExit:
        raise RuntimeError("Failed to compute metadata for dependency {0}".format(line))
    else:
        return req.line_instance.setup_info


def get_remote_wheel_metadata(whl_file) -> Optional[Metadata]:
    parsed_metadata = None
    data = io.BytesIO()
    with open_file(whl_file) as fp:
        for chunk in iter(lambda: fp.read(8096), b""):
            data.write(chunk)
    with zipfile.ZipFile(data, mode="r", compression=zipfile.ZIP_DEFLATED) as zf:
        metadata = None
        for fn in zf.namelist():
            if os.path.basename(fn) == "METADATA":
                metadata = fn
                break
        if metadata is None:
            raise RuntimeError("No metadata found in wheel: {0}".format(whl_file))
        with zf.open(metadata, "r") as metadata_fh:
            parsed_metadata = Metadata(fileobj=metadata_fh)
    return parsed_metadata


def create_specifierset(spec=None):
    # type: (Optional[str]) -> SpecifierSet
    if isinstance(spec, SpecifierSet):
        return spec
    elif isinstance(spec, (set, list, tuple)):
        spec = " and ".join(spec)
    if spec is None:
        spec = ""
    return SpecifierSet(spec)


class Dependency(ReqLibBaseModel):
    name: str
    requirement: PackagingRequirement
    specifier: SpecifierSet
    extras: Tuple[str, ...] = tuple()
    from_extras: Optional[str] = None
    python_version: Any = ""
    parent: Optional["Dependency"] = None
    markers: Optional[Marker] = None
    _specset_str: str = ""
    _python_version_str: str = ""
    _marker_str: str = ""

    class Config:
        validate_assignment = True
        arbitrary_types_allowed = True
        allow_mutation = True
        include_private_attributes = True
        # keep_untouched = (cached_property,)

    def __hash__(self):
        # type: () -> int
        return hash(self.name)

    def __str__(self):
        # type: () -> str
        return str(self.requirement)

    def as_line(self):
        # type: () -> str
        line_str = "{0}".format(self.name)
        if self.extras:
            line_str = "{0}[{1}]".format(line_str, ",".join(self.extras))
        if self.specifier:
            line_str = "{0}{1!s}".format(line_str, self.specifier)
        py_version_part = ""
        if self.python_version:
            specifiers = normalize_specifier_set(self.python_version)
            markers = []
            if specifiers is not None:
                markers = [marker_from_specifier(str(s)) for s in specifiers]
            py_version_part = reduce(merge_markers, markers)
        if self.markers:
            line_str = "{0} ; {1}".format(line_str, str(self.markers))
            if py_version_part:
                line_str = "{0} and {1}".format(line_str, py_version_part)
        elif py_version_part and not self.markers:
            line_str = "{0} ; {1}".format(line_str, py_version_part)
        return line_str

    def pin(self):
        # type: () -> "Package"
        base_package = get_package(self.name)
        sorted_releases = sorted(
            base_package.releases.non_yanked_releases,
            key=operator.attrgetter("parsed_version"),
            reverse=True,
        )
        version = next(
            iter(self.specifier.filter((r.version for r in sorted_releases))), None
        )
        if not version:
            version = next(
                iter(
                    self.specifier.filter(
                        (r.version for r in sorted_releases), prereleases=True
                    )
                ),
                None,
            )
        if not version:
            raise RuntimeError(
                "Failed to resolve {0} ({1!s})".format(self.name, self.specifier)
            )
        match = get_package_version(self.name, str(version))
        return match

    @classmethod
    def from_requirement(cls, req, parent=None):
        # type: (PackagingRequirement, Optional["Dependency"]) -> "Dependency"
        from_extras, marker, python_version = None, None, None
        specset_str, py_version_str, marker_str = "", "", ""
        if req.marker:
            marker = Marker(str(req.marker))
            from_extras = next(iter(list(get_contained_extras(marker))), None)
            python_version = get_contained_pyversions(marker)
            marker = get_without_extra(get_without_pyversion(marker))
            if not str(marker) or not marker or not marker._markers:
                marker = None
            req.marker = marker
            if marker is not None:
                marker_str = str(marker)
        if req.specifier:
            specset_str = str(req.specifier)
        if python_version:
            py_version_str = str(python_version)
        return cls(
            name=req.name,
            specifier=req.specifier,
            extras=tuple(sorted(set(req.extras)))
            if req.extras is not None
            else req.extras,
            requirement=req,
            from_extras=from_extras,
            python_version=python_version,
            markers=marker,
            parent=parent,
            specset_str=specset_str,
            python_version_str=py_version_str,
            marker_str=marker_str,
        )

    @classmethod
    def from_info(cls, info):
        # type: ("PackageInfo") -> "Dependency"
        marker_str = ""
        specset_str, py_version_str = "", ""
        if info.requires_python:
            # Some markers are improperly formatted -- we already handle most cases
            # but learned about new broken formats, such as
            # python_version in "2.6 2.7 3.2 3.3" (note the lack of commas)
            # as a marker on a dependency of a library called 'pickleshare'
            # Some packages also have invalid markers with stray characters, such as 'algoliasearch'
            try:
                marker = marker_from_specifier(info.requires_python)
            except Exception:
                marker_str = ""
            else:
                if not marker or not marker._markers:
                    marker_str = ""
                else:
                    marker_str = "{0!s}".format(marker)
        req_str = "{0}=={1}".format(info.name, info.version)
        if marker_str:
            req_str = "{0} ; {1}".format(req_str, marker_str)
        req = PackagingRequirement(req_str)
        requires_python_str = (
            info.requires_python if info.requires_python is not None else ""
        )
        if req.specifier:
            specset_str = str(req.specifier)
        if requires_python_str:
            py_version_str = requires_python_str
        return cls(
            name=info.name,
            specifier=req.specifier,
            extras=tuple(sorted(set(req.extras)))
            if req.extras is not None
            else req.extras,
            requirement=req,
            from_extras=None,
            python_version=SpecifierSet(requires_python_str),
            markers=None,
            parent=None,
            specset_str=specset_str,
            python_version_str=py_version_str,
            marker_str=marker_str,
        )

    @classmethod
    def from_str(cls, depstr, parent=None):
        # type: (str, Optional["Dependency"]) -> "Dependency"
        try:
            req = PackagingRequirement(depstr)
        except Exception:
            raise
        return cls.from_requirement(req, parent=parent)


class Digest(BaseModel):
    algorithm: str
    value: str

    class Config:
        frozen = True

    def __str__(self):
        return f"{self.algorithm}:{self.value}"

    @classmethod
    def create(cls, algorithm: str, value: str) -> "Digest":
        if algorithm not in VALID_ALGORITHMS.keys():
            raise ValueError("Invalid algorithm")
        validate_digest(algorithm, value)
        return cls(algorithm=algorithm, value=value)

    @classmethod
    def collection_from_dict(cls, digest_dict: Dict[str, str]) -> List["Digest"]:
        return [cls.create(k, v) for k, v in digest_dict.items()]

    def check_algorithm(self, algorithm):
        if algorithm not in VALID_ALGORITHMS.keys():
            raise ValueError("Invalid algorithm")
        return algorithm
<<<<<<< HEAD

    def check_value(self, algorithm, value):
        self.check_algorithm(algorithm)
        validate_digest(algorithm, value)
        return value


=======

    def check_value(self, algorithm, value):
        self.check_algorithm(algorithm)
        validate_digest(algorithm, value)
        return value


# XXX: This is necessary because attrs converters can only be functions, not classmethods
>>>>>>> e20e869a
def create_digest_collection(digest_dict) -> List["Digest"]:
    return Digest.collection_from_dict(digest_dict)


def instance_check_converter(expected_type=None, converter=None):
    def _converter(val):
        if expected_type is not None and isinstance(val, expected_type):
            return val
        return converter(val)

    return _converter


class ParsedTag(BaseModel):
    marker_string: Optional[str] = None
    python_version: Optional[str] = None
    platform_system: Optional[str] = None
    abi: Optional[str] = None
<<<<<<< HEAD

    class Config:
        frozen = True
=======
>>>>>>> e20e869a

    class Config:
        frozen = True

<<<<<<< HEAD
=======

>>>>>>> e20e869a
def parse_tag(tag) -> ParsedTag:
    """Parse a :class:`~packaging.tags.Tag` instance.

    :param :class:`~packaging.tags.Tag` tag: A tag to parse
    :return: A parsed tag with combined markers, supported platform and python version
    """
    platform_system = None
    python_version = None
    version = None
    marker_str = ""
    if tag.platform.startswith("macos"):
        platform_system = "Darwin"
    elif tag.platform.startswith("manylinux") or tag.platform.startswith("linux"):
        platform_system = "Linux"
    elif tag.platform.startswith("win32"):
        platform_system = "Windows"
    if platform_system:
        marker_str = 'platform_system == "{}"'.format(platform_system)
    if tag.interpreter:
        version = tag.interpreter[2:]
        py_version_str = ""
        if len(version) == 1:
            py_version_str = ">={}.0,<{}".format(version, str(int(version) + 1))
        elif len(version) > 1 and len(version) <= 3:
            # reverse the existing version so we can add 1 to the first element
            # and re-reverse, generating the new version, e.g. [3, 2, 8] =>
            # [8, 2, 3] => [9, 2, 3] => [3, 2, 9]
            next_version_list = list(reversed(version[:]))
            next_version_list[0] = str(int(next_version_list[0]) + 1)
            next_version = ".".join(list(reversed(next_version_list)))
            version = ".".join(version)
            py_version_str = ">={},<{}".format(version, next_version)
        else:
            py_version_str = "{0}".format(version)
        python_version = marker_from_specifier(py_version_str)
    if python_version:
        if marker_str:
            marker_str = "{0} and {1!s}".format(marker_str, python_version)
        else:
            marker_str = str(python_version)
    return ParsedTag(
        marker_string=marker_str,
        python_version=version,
        platform_system=platform_system,
        abi=tag.abi,
    )


class ReleaseUrl(BaseModel):
    md5_digest: Digest
    packagetype: str
    upload_time: datetime
    upload_time_iso_8601: datetime
    size: int
    url: str
    digests: Any
    name: Optional[str] = None
    comment_text: str = ""
    yanked: bool = False
    downloads: int = -1
    filename: str = ""
    has_sig: bool = False
    python_version: Optional[str] = "source"
    requires_python: Optional[str] = None
    tags: List[ParsedTag] = []

    @validator("packagetype", pre=True)
    def validate_package_type(cls, packagetype):
        if packagetype not in PACKAGE_TYPES:
            raise ValueError(
                "Invalid package type: {0}. Expected one of {1}".format(
                    packagetype, " ".join(PACKAGE_TYPES)
                )
            )
        return packagetype

    @property
    def is_wheel(self) -> bool:
        return os.path.splitext(self.filename)[-1].lower() == ".whl"

    @property
    def is_sdist(self) -> bool:
        return self.python_version == "source"

    @property
    def markers(self):
        if self.requires_python:
            return marker_from_specifier(self.requires_python)
        return None

    @property
    def pep508_url(self):
        # type: () -> str
        markers = self.markers
        req_str = "{0} @ {1}#egg={0}".format(self.name, self.url)
        if markers:
            req_str = "{0} ; {1}".format(req_str, markers)
        return req_str

    def get_markers_from_wheel(self) -> str:
        supported_platforms = []
        supported_pyversions = []
        supported_abis = []
        markers = []
        for parsed_tag in self.tags:
            if parsed_tag.marker_string:
                markers.append(Marker(parsed_tag.marker_string))
            if parsed_tag.python_version:
                supported_pyversions.append(parsed_tag.python_version)
            if parsed_tag.abi:
                supported_abis.append(parsed_tag.abi)
        if not (markers or supported_platforms):
            return ""
        if (
            all(pyversion in supported_pyversions for pyversion in ["2", "3"])
            and not supported_platforms
        ):
            marker_line = ""
        else:
            marker_line = " or ".join(["{}".format(str(marker)) for marker in markers])
        return marker_line

    def get_dependencies(self) -> Tuple["ReleaseUrl", Dict[str, Union[List[str], str]]]:
        results = {"requires_python": None}
        requires_dist = []  # type: List[str]
        if self.is_wheel:
            metadata = get_remote_wheel_metadata(self.url)
            if metadata is not None:
                requires_dist = metadata.run_requires
                if not self.requires_python:
                    results["requires_python"] = metadata._legacy.get("Requires-Python")
        else:
            requires_dist = []
            try:
                metadata = get_remote_sdist_metadata(self.pep508_url)
            except Exception:
                pass
            else:
                if metadata.requires:
                    requires_dist = [str(v) for v in metadata.requires.values()]
        results["requires_dist"] = requires_dist
        requires_python = getattr(self, "requires_python", results["requires_python"])
        self.requires_python = requires_python
        return self, results

    @property
    def sha256(self) -> str:
        return next(
            iter(digest for digest in self.digests if digest.algorithm == "sha256")
        ).value

    @classmethod
    def create(cls, release_dict: Dict, name: Optional[str] = None) -> "ReleaseUrl":
        valid_digest_keys = set("{0}_digest".format(k) for k in VALID_ALGORITHMS.keys())
        digest_keys = set(release_dict.keys()) & valid_digest_keys
        creation_kwargs = {k: v for k, v in release_dict.items() if k not in digest_keys}
        if name is not None:
            creation_kwargs["name"] = name
        for k in digest_keys:
            digest = release_dict[k]
            if not isinstance(digest, str):
                raise TypeError("Digests must be strings, got {!r}".format(digest))
            creation_kwargs[k] = Digest.create(k.replace("_digest", ""), digest)
        release_url = cls(**filter_dict(creation_kwargs))
        if release_url.is_wheel:
            supported_tags = [
                parse_tag(Tag(*tag)) for tag in wheel.Wheel(release_url.url).tags
            ]
            release_url.tags = supported_tags
        return release_url


def create_release_urls_from_list(urls, name=None) -> List[ReleaseUrl]:
    url_list = []
    for release_dict in urls:
        if isinstance(release_dict, ReleaseUrl):
            if name and not release_dict.name:
                release_dict.name = name
            url_list.append(release_dict)
            continue
        url_list.append(ReleaseUrl.create(release_dict, name=name))
    return url_list


class ReleaseUrlCollection(BaseModel, Sequence):
    urls: List[ReleaseUrl] = []
    name: Optional[str] = None

    class Config:
        frozen = True

    @classmethod
    def create(cls, urls, name: Optional[str] = None) -> "ReleaseUrlCollection":
        return cls(urls=create_release_urls_from_list(urls), name=name)

    @property
    def wheels(self) -> Iterator[ReleaseUrl]:
        for url in self.urls:
            if not url.is_wheel:
                continue
            yield url

    @property
    def sdists(self) -> Iterator[ReleaseUrl]:
        for url in self.urls:
            if not url.is_sdist:
                continue
            yield url

    def __iter__(self) -> Iterator[ReleaseUrl]:
        return iter(self.urls)

    def __getitem__(self, key: int) -> ReleaseUrl:
        return self.urls.__getitem__(key)

    def __len__(self) -> int:
        return len(self.urls)

    @property
    def latest(self) -> Optional[ReleaseUrl]:
        if not self.urls:
            return None
        return next(
            iter(sorted(self.urls, key=operator.attrgetter("upload_time"), reverse=True))
        )

    @property
    def latest_timestamp(self) -> Optional[datetime]:
        latest = self.latest
        if latest is not None:
            return latest.upload_time
        return None

    def find_package_type(self, type_: str) -> Optional[ReleaseUrl]:
        if type_ not in PACKAGE_TYPES:
            raise ValueError(
                "Invalid package type: {0}. Expected one of {1}".format(
                    type_, " ".join(PACKAGE_TYPES)
                )
            )
        return next(iter(url for url in self.urls if url.packagetype == type_), None)


def convert_release_urls_to_collection(urls=None, name=None) -> ReleaseUrlCollection:
    if urls is None:
        urls = []
    urls = create_release_urls_from_list(urls, name=name)
    return ReleaseUrlCollection.create(urls, name=name)


class Release(BaseModel, Sequence):
    version: str
    urls: ReleaseUrlCollection
    name: Optional[str] = None

    class Config:
        frozen = True

    def __iter__(self) -> Iterator[ReleaseUrlCollection]:
        return iter(self.urls)

    def __getitem__(self, key: int) -> ReleaseUrl:
        return self.urls[key]

    def __len__(self) -> int:
        return len(self.urls)

    @property
    def yanked(self) -> bool:
        if not self.urls:
            return True
        return False

    @property
    def parsed_version(self) -> _BaseVersion:
        return parse(self.version)

    @property
    def wheels(self) -> Iterator[ReleaseUrl]:
        return self.urls.wheels

    @property
    def sdists(self) -> Iterator[ReleaseUrl]:
        return self.urls.sdists

    @property
    def latest(self) -> ReleaseUrl:
        return self.urls.latest

    @property
    def latest_timestamp(self) -> datetime:
        return self.urls.latest_timestamp

    def to_lockfile(self) -> Dict[str, Union[List[str], str]]:
        return {
            "hashes": [str(url.sha256) for url in self.urls if url.sha256 is not None],
            "version": "=={0}".format(self.version),
        }


def get_release(version, urls, name=None) -> Release:
    release_kwargs = {"version": version, "name": name}
    if not isinstance(urls, ReleaseUrlCollection):
        release_kwargs["urls"] = convert_release_urls_to_collection(urls, name=name)
    else:
        release_kwargs["urls"] = urls
    return Release(**release_kwargs)  # type: ignore


def get_releases_from_package(releases, name=None) -> List[Release]:
    release_list = []
    for version, urls in releases.items():
        release_list.append(get_release(version, urls, name=name))
    return release_list


class ReleaseCollection(BaseModel):
    releases: List[Release] = []

    def __iter__(self) -> Iterator[Release]:
        return iter(self.releases)

    def __getitem__(self, key: str) -> Release:
        result = next(iter(r for r in self.releases if r.version == key), None)
        if result is None:
            raise KeyError(key)
        return result

    def __len__(self) -> int:
        return len(self.releases)

    def get_latest_lockfile(self) -> Dict[str, Union[str, List[str]]]:
        return self.latest.to_lockfile()

    def wheels(self) -> Iterator[ReleaseUrl]:
        for release in self.sort_releases():
            for w in release.wheels:
                yield w

    def sdists(self) -> Iterator[ReleaseUrl]:
        for release in self.sort_releases():
            for sdist in release.sdists:
                yield sdist

    @property
    def non_yanked_releases(self) -> List[Release]:
        return list(r for r in self.releases if not r.yanked)

    def sort_releases(self) -> List[Release]:
        return sorted(
            self.non_yanked_releases,
            key=operator.attrgetter("latest_timestamp"),
            reverse=True,
        )

    @property
    def latest(self) -> Optional[Release]:
        return next(iter(r for r in self.sort_releases() if not r.yanked))

    @classmethod
    def load(cls, releases, name: Optional[str] = None) -> "ReleaseCollection":
        if not isinstance(releases, list):
            releases = get_releases_from_package(releases, name=name)
        return cls(releases=releases)
<<<<<<< HEAD

    class Config:
        frozen = True
=======
>>>>>>> e20e869a

    class Config:
        frozen = True

<<<<<<< HEAD
=======

>>>>>>> e20e869a
def convert_releases_to_collection(releases, name=None) -> ReleaseCollection:
    return ReleaseCollection.load(releases, name=name)


def split_keywords(value):
    # type: (Union[str, List]) -> List[str]
    if value and isinstance(value, str):
        return value.split(",")
    elif isinstance(value, list):
        return value
    return []


def create_dependencies(
    requires_dist,  # type: Optional[List[Dependency]]
    parent=None,  # type: Optional[Dependency]
):
    # type: (...) -> Optional[Set[Dependency]]
    if requires_dist is None:
        return None
    dependencies = set()
    for req in requires_dist:
        if not isinstance(req, Dependency):
            dependencies.add(Dependency.from_str(req, parent=parent))
        else:
            dependencies.add(req)
    return dependencies


class PackageInfo(ReqLibBaseModel):
    name: str
    version: str
    package_url: str
    summary: Optional[str] = None
    author: Optional[str] = None
    keywords: Optional[Union[str, List[str]]] = []
    description: Optional[str] = ""
    download_url: Optional[str] = ""
    home_page: Optional[str] = ""
    license: Optional[str] = ""
    maintainer: Optional[str] = ""
    maintainer_email: Optional[str] = ""
    downloads: Optional[Dict[str, int]] = {}
    docs_url: Optional[str] = None
    platform: Optional[str] = ""
    project_url: Optional[str] = ""
    project_urls: Optional[Dict[str, str]] = {}
    requires_python: Optional[str] = None
    requires_dist: Optional[Any] = []
    release_url: Optional[str] = None
    description_content_type: Optional[str] = "text/md"
    bugtrack_url: Optional[str] = None
    classifiers: Optional[List[str]] = []
    author_email: Optional[str] = None
    markers: Optional[str] = None
    dependencies: Optional[Any] = None

    @classmethod
    def from_json(cls, info_json) -> "PackageInfo":
        return cls(**filter_dict(info_json))  # type: ignore

    def to_dependency(self) -> Dependency:
        return Dependency.from_info(self)

    def create_dependencies(self, force=False) -> "PackageInfo":
        """Create values for **self.dependencies**.

        :param bool force: Sets **self.dependencies** to an empty tuple if it would be
            None, defaults to False.
        :return: An updated instance of the current object with **self.dependencies**
            updated accordingly.
        :rtype: :class:`PackageInfo`
        """
        if not self.dependencies and not self.requires_dist:
            if force:
                self.dependencies = tuple()
            return self
        self_dependency = self.to_dependency()
        deps = set()
        self_dependencies = tuple() if not self.dependencies else self.dependencies
        for dep in self_dependencies:
            if dep is None:
                continue
            new_dep = dep.parent = self_dependency
            deps.add(new_dep)
        created_deps = create_dependencies(self.requires_dist, parent=self_dependency)
        if created_deps is not None:
            for dep in created_deps:
                if dep is None:
                    continue
                deps.add(dep)
        self.dependencies = deps
        return self


def convert_package_info(info_json) -> PackageInfo:
    if isinstance(info_json, PackageInfo):
        return info_json
    return PackageInfo.from_json(info_json)


def add_markers_to_dep(d, marker_str):
    # type: (str, Union[str, Marker]) -> str
    req = PackagingRequirement(d)
    existing_marker = getattr(req, "marker", None)
    if isinstance(marker_str, Marker):
        marker_str = str(marker_str)
    if existing_marker is not None:
        marker_str = str(merge_markers(existing_marker, marker_str))
    if marker_str:
        marker_str = marker_str.replace("'", '"')
        req.marker = Marker(marker_str)
    return str(req)


class Package(BaseModel):
    info: PackageInfo = Field(converter=convert_package_info)
    last_serial: int
    releases: ReleaseCollection = Field(
        converter=instance_check_converter(
            ReleaseCollection, convert_releases_to_collection
        )
    )
    urls: ReleaseUrlCollection = Field(
        default_factory=lambda: [],
        converter=instance_check_converter(
            ReleaseUrlCollection, convert_release_urls_to_collection
        ),
    )

    @property
    def name(self) -> str:
        return self.info.name

    @property
    def version(self) -> str:
        return self.info.version

    @property
    def requirement(self) -> PackagingRequirement:
        return self.info.to_dependency().requirement

    @property
    def latest_sdist(self) -> ReleaseUrl:
        return next(iter(self.urls.sdists))

    @property
    def latest_wheels(self) -> Iterator[ReleaseUrl]:
        for w in self.urls.wheels:
            yield w

    @property
    def dependencies(self) -> Set[Dependency]:
        if self.info.dependencies is None and list(self.urls):
            rval = self.get_dependencies()
            return set(rval.dependencies)
        return set(self.info.dependencies)

    def get_dependencies(self) -> "Package":
        urls = []
        deps = set()
        info = self.info
        if info.dependencies is None:
            for url in self.urls:
                try:
                    url, dep_dict = url.get_dependencies()
                except (RuntimeError, TypeError):
                    # This happens if we are parsing `setup.py` and we fail
                    if url.is_sdist:
                        continue
                    else:
                        raise
                markers = url.markers
                dep_list = dep_dict.get("requires_dist", [])
                for dep in dep_list:
                    # XXX: We need to parse these as requirements and "and" the markers
                    # XXX: together because they may contain "extra" markers which we
                    # XXX: will need to parse and remove
                    deps.add(add_markers_to_dep(dep, markers))
                urls.append(url)
            if None in deps:
                deps.remove(None)
            info.requires_dist = tuple(sorted(deps))
            info = info.create_dependencies(force=True)
        self.info = info
        self.urls = urls
        return self

    @classmethod
    def from_json(cls, package_json) -> "Package":
        info = convert_package_info(package_json["info"]).create_dependencies()
        releases = convert_releases_to_collection(
            package_json["releases"], name=info.name
        )
        urls = convert_release_urls_to_collection(package_json["urls"], name=info.name)
        return cls(
            info=info,
            releases=releases,
            urls=urls,
            last_serial=package_json["last_serial"],
        )

    def pin_dependencies(self, include_extras=None):
        # type: (Optional[List[str]]) -> Tuple[List["Package"], Dict[str, List[SpecifierSet]]]
        deps = []
        if include_extras:
            include_extras = list(sorted(set(include_extras)))
        else:
            include_extras = []
        constraints = defaultdict(list)
        for dep in self.dependencies:
            if dep.from_extras and dep.from_extras not in include_extras:
                continue
            if dep.specifier:
                constraints[dep.name].append(dep.specifier)
            try:
                pinned = dep.pin()
            except requests.exceptions.HTTPError:
                continue
            deps.append(pinned)
        return deps, constraints

    def get_latest_lockfile(self):
        # type: () -> Dict[str, Dict[str, Union[List[str], str]]]
        lockfile = {}
        constraints = {dep.name: dep.specifier for dep in self.dependencies}
        deps, _ = self.pin_dependencies()
        for dep in deps:
            dep = dep.get_dependencies()
            for sub_dep in dep.dependencies:
                if sub_dep.name not in constraints:
                    logger.info(
                        "Adding {0} (from {1}) {2!s}".format(
                            sub_dep.name, dep.name, sub_dep.specifier
                        )
                    )
                    constraints[sub_dep.name] = sub_dep.specifier
                else:
                    existing = "{0} (from {1}): {2!s} + ".format(
                        sub_dep.name, dep.name, constraints[sub_dep.name]
                    )
                    new_specifier = sub_dep.specifier
                    merged = constraints[sub_dep.name] & new_specifier
                    logger.info(
                        "Updating: {0}{1!s} = {2!s}".format(
                            existing, new_specifier, merged
                        )
                    )
                    constraints[sub_dep.name] = merged

            lockfile.update({dep.info.name: dep.releases.get_latest_lockfile()})
        for sub_dep_name, specset in constraints.items():
            try:
                sub_dep_pkg = get_package(sub_dep_name)
            except requests.exceptions.HTTPError:
                continue
            logger.info("Getting package: {0} ({1!s})".format(sub_dep, specset))
            sorted_releases = list(
                sorted(
                    sub_dep_pkg.releases,
                    key=operator.attrgetter("parsed_version"),
                    reverse=True,
                )
            )
            try:
                version = next(iter(specset.filter((r.version for r in sorted_releases))))
            except StopIteration:
                logger.info(
                    "No version of {0} matches specifier: {1}".format(sub_dep, specset)
                )
                logger.info(
                    "Available versions: {0}".format(
                        " ".join([r.version for r in sorted_releases])
                    )
                )
                raise
            sub_dep_instance = get_package_version(sub_dep_name, version=str(version))
            if sub_dep_instance is None:
                continue
            lockfile.update(
                {
                    sub_dep_instance.info.name: sub_dep_instance.releases.get_latest_lockfile()
                }
            )
            # lockfile.update(dep.get_latest_lockfile())
        lockfile.update({self.info.name: self.releases.get_latest_lockfile()})
        return lockfile

    def as_dict(self) -> Dict[str, Any]:
        return self.dict()

    def serialize(self) -> str:
        return json.dumps(self.dict(), default=pydantic_encoder, indent=4)


def get_package(name):
    # type: (str) -> Package
    url = "https://pypi.org/pypi/{}/json".format(name)
    with requests.get(url) as r:
        r.raise_for_status()
        result = r.json()
        package = Package.from_json(result)
    return package


def get_package_version(name, version):
    # type: (str, str) -> Package
    url = "https://pypi.org/pypi/{0}/{1}/json".format(name, version)
    with requests.get(url) as r:
        r.raise_for_status()
        result = r.json()
        package = Package.from_json(result)
    return package


def get_package_from_requirement(req):
    # type: (PackagingRequirement) -> Tuple[Package, Set[str]]
    versions = set()
    if is_pinned_requirement(req):
        version = get_pinned_version(req)
        versions.add(version)
        pkg = get_package_version(req.name, version)
    else:
        pkg = get_package(req.name)
        sorted_releases = list(
            sorted(pkg.releases, key=operator.attrgetter("parsed_version"), reverse=True)
        )
        versions = set(req.specifier.filter((r.version for r in sorted_releases)))
        version = next(iter(req.specifier.filter((r.version for r in sorted_releases))))
        if pkg.version not in versions:
            pkg = get_package_version(pkg.name, version)
    return pkg, versions<|MERGE_RESOLUTION|>--- conflicted
+++ resolved
@@ -7,11 +7,7 @@
 from collections import defaultdict
 from datetime import datetime
 from functools import reduce
-<<<<<<< HEAD
-from typing import Any, Dict, Iterator, List, Optional, Sequence, Set, Tuple, Union
-
-import pipenv.patched.pip._vendor.requests as requests
-=======
+
 from typing import (
     Any,
     Callable,
@@ -28,8 +24,7 @@
     Union,
 )
 
-import pip._vendor.requests as requests
->>>>>>> e20e869a
+import pipenv.patched.pip._vendor.requests as requests
 from pipenv.patched.pip._vendor.distlib import wheel
 from pipenv.patched.pip._vendor.distlib.metadata import Metadata
 from pipenv.patched.pip._vendor.packaging.markers import Marker
@@ -370,7 +365,6 @@
         if algorithm not in VALID_ALGORITHMS.keys():
             raise ValueError("Invalid algorithm")
         return algorithm
-<<<<<<< HEAD
 
     def check_value(self, algorithm, value):
         self.check_algorithm(algorithm)
@@ -378,16 +372,6 @@
         return value
 
 
-=======
-
-    def check_value(self, algorithm, value):
-        self.check_algorithm(algorithm)
-        validate_digest(algorithm, value)
-        return value
-
-
-# XXX: This is necessary because attrs converters can only be functions, not classmethods
->>>>>>> e20e869a
 def create_digest_collection(digest_dict) -> List["Digest"]:
     return Digest.collection_from_dict(digest_dict)
 
@@ -406,20 +390,15 @@
     python_version: Optional[str] = None
     platform_system: Optional[str] = None
     abi: Optional[str] = None
-<<<<<<< HEAD
 
     class Config:
         frozen = True
-=======
->>>>>>> e20e869a
+
 
     class Config:
         frozen = True
 
-<<<<<<< HEAD
-=======
-
->>>>>>> e20e869a
+
 def parse_tag(tag) -> ParsedTag:
     """Parse a :class:`~packaging.tags.Tag` instance.
 
@@ -784,20 +763,11 @@
         if not isinstance(releases, list):
             releases = get_releases_from_package(releases, name=name)
         return cls(releases=releases)
-<<<<<<< HEAD
 
     class Config:
         frozen = True
-=======
->>>>>>> e20e869a
-
-    class Config:
-        frozen = True
-
-<<<<<<< HEAD
-=======
-
->>>>>>> e20e869a
+
+
 def convert_releases_to_collection(releases, name=None) -> ReleaseCollection:
     return ReleaseCollection.load(releases, name=name)
 
