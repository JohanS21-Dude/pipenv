import ast
import atexit
import configparser
import contextlib
<<<<<<< HEAD
from contextlib import ExitStack
import os
=======
import errno
import locale
import os
import shutil
import stat
>>>>>>> e13f004a
import subprocess as sp
import sys
import time
import warnings
from collections.abc import Iterable, Mapping
from functools import lru_cache
from itertools import count
from os import scandir
from pathlib import Path
from typing import Callable, Optional
from urllib.parse import parse_qs, urlparse, urlunparse
from typing import (
    Any,
    AnyStr,
    Dict,
    Generator,
    List,
    Optional,
    Sequence,
    Set,
    Tuple,
    Union,
)

from pipenv.patched.pip._vendor.distlib.wheel import Wheel
from pipenv.vendor.pep517 import envbuild, wrappers
from pipenv.patched.pip._internal.network.download import Downloader
from pipenv.patched.pip._internal.operations.prepare import unpack_url
from pipenv.patched.pip._internal.utils.urls import url_to_path
from pipenv.patched.pip._internal.utils.temp_dir import global_tempdir_manager
from pipenv.patched.pip._vendor.packaging.specifiers import SpecifierSet
from pipenv.patched.pip._vendor.packaging.version import parse
from pipenv.patched.pip._vendor.pyparsing.core import cached_property
from pipenv.patched.pip._vendor.pkg_resources import (
    PathMetadata,
    Requirement,
    distributions_from_metadata,
    find_distributions,
)
from pipenv.patched.pip._internal.req.req_install import InstallRequirement
from pipenv.patched.pip._vendor.packaging.requirements import Requirement as PackagingRequirement
from pipenv.patched.pip._vendor.pkg_resources import DistInfoDistribution, EggInfoDistribution
from setuptools.dist import Distribution
from pipenv.patched.pip._vendor.platformdirs import user_cache_dir
<<<<<<< HEAD
from pipenv.vendor.vistir.contextmanagers import cd, temp_path
from pipenv.vendor.vistir.path import create_tracked_tempdir, rmtree
from pipenv.vendor.requirementslib.models.common import ReqLibBaseModel
from pipenv.vendor.requirementslib.models.utils import HashableRequirement, convert_to_hashable_requirement
from pipenv.vendor.pydantic import Field
=======
>>>>>>> e13f004a

from ..exceptions import RequirementError
from ..fileutils import cd, create_tracked_tempdir, temp_path
from ..utils import get_pip_command
from .old_pip_utils import _copy_source_tree
from .utils import (
    get_default_pyproject_backend,
    get_name_variants,
    get_pyproject,
    init_requirement,
    split_vcs_method_from_uri,
    strip_extras_markers_from_requirement,
)

<<<<<<< HEAD
=======
if MYPY_RUNNING:
    from typing import (
        Any,
        AnyStr,
        Dict,
        Generator,
        List,
        Sequence,
        Set,
        Text,
        Tuple,
        TypeVar,
        Union,
    )

    from pipenv.patched.pip._internal.index.package_finder import PackageFinder
    from pipenv.patched.pip._internal.req.req_install import InstallRequirement
    from pipenv.patched.pip._vendor.packaging.requirements import Requirement as PackagingRequirement
    from pipenv.patched.pip._vendor.pkg_resources import DistInfoDistribution, EggInfoDistribution
    from pipenv.patched.pip._vendor.requests import Session
    from setuptools.dist import Distribution

    TRequirement = TypeVar("TRequirement")
    RequirementType = TypeVar(
        "RequirementType", covariant=True, bound=PackagingRequirement
    )
    MarkerType = TypeVar("MarkerType", covariant=True, bound=Marker)
    STRING_TYPE = Union[str, bytes, Text]
    S = TypeVar("S", bytes, str, Text)
    AST_SEQ = TypeVar("AST_SEQ", ast.Tuple, ast.List)

>>>>>>> e13f004a

CACHE_DIR = os.environ.get("PIPENV_CACHE_DIR", user_cache_dir("pipenv"))

# The following are necessary for people who like to use "if __name__" conditionals
# in their setup.py scripts
_setup_stop_after = None
_setup_distribution = None


def pep517_subprocess_runner(cmd, cwd=None, extra_environ=None) -> None:
    """The default method of calling the wrapper subprocess."""
    env = os.environ.copy()
    if extra_environ:
        env.update(extra_environ)

    sp.run(cmd, cwd=cwd, env=env, stdout=sp.PIPE, stderr=sp.STDOUT)


class BuildEnv(envbuild.BuildEnvironment):
    def pip_install(self, reqs):
        cmd = [
            sys.executable,
            "-m",
            "pip",
            "install",
            "--ignore-installed",
            "--prefix",
            self.path,
        ] + list(reqs)

        sp.run(cmd, stderr=sp.PIPE, stdout=sp.PIPE)


class HookCaller(wrappers.Pep517HookCaller):
    def __init__(self, source_dir, build_backend, backend_path=None):
        super().__init__(source_dir, build_backend, backend_path=backend_path)
        self.source_dir = os.path.abspath(source_dir)
        self.build_backend = build_backend
        self._subprocess_runner = pep517_subprocess_runner
        if backend_path:
            backend_path = [
                wrappers.norm_and_check(self.source_dir, p) for p in backend_path
            ]
        self.backend_path = backend_path


<<<<<<< HEAD
def make_base_requirements(reqs) -> Tuple:
    requirements = ()
=======
def get_value_from_tuple(value, value_type):
    try:
        import winreg
    except ImportError:
        import _winreg as winreg
    if value_type in (winreg.REG_SZ, winreg.REG_EXPAND_SZ):
        if "\0" in value:
            return value[: value.index("\0")]
        return value
    return None


def is_readonly_path(fn: os.PathLike) -> bool:
    """check if a provided path exists and is readonly.

    permissions check is `bool(path.stat & stat.s_iread)` or `not
    os.access(path, os.w_ok)`
    """
    if os.path.exists(fn):
        file_stat = os.stat(fn).st_mode
        return not bool(file_stat & stat.s_iwrite) or not os.access(fn, os.w_ok)
    return False


def query_registry_value(root, key_name, value):
    try:
        import winreg
    except ImportError:
        import _winreg as winreg
    try:
        with winreg.OpenKeyEx(root, key_name, 0, winreg.KEY_READ) as key:
            return get_value_from_tuple(*winreg.QueryValueEx(key, value))
    except OSError:
        return None


def _find_icacls_exe():
    if os.name == "nt":
        paths = [
            os.path.expandvars(r"%windir%\{0}").format(subdir)
            for subdir in ("system32", "SysWOW64")
        ]
        for path in paths:
            icacls_path = next(
                iter(fn for fn in os.listdir(path) if fn.lower() == "icacls.exe"), None
            )
            if icacls_path is not None:
                icacls_path = os.path.join(path, icacls_path)
                return icacls_path
    return None


def _walk_for_powershell(directory):
    for _, dirs, files in os.walk(directory):
        powershell = next(
            iter(fn for fn in files if fn.lower() == "powershell.exe"), None
        )
        if powershell is not None:
            return os.path.join(directory, powershell)
        for subdir in dirs:
            powershell = _walk_for_powershell(os.path.join(directory, subdir))
            if powershell:
                return powershell
    return None


def _get_powershell_path():
    paths = [
        os.path.expandvars(r"%windir%\{0}\WindowsPowerShell").format(subdir)
        for subdir in ("SysWOW64", "system32")
    ]
    powershell_path = next(iter(_walk_for_powershell(pth) for pth in paths), None)
    if not powershell_path:
        powershell_path = sp.run(["where", "powershell"])
    if powershell_path.stdout:
        return powershell_path.stdout.strip()


def _get_sid_with_powershell():
    powershell_path = _get_powershell_path()
    if not powershell_path:
        return None
    args = [
        powershell_path,
        "-ExecutionPolicy",
        "Bypass",
        "-Command",
        "Invoke-Expression '[System.Security.Principal.WindowsIdentity]::GetCurrent().user | Write-Host'",
    ]
    sid = sp.run(args, capture_output=True)
    return sid.stdout.strip()


def _get_sid_from_registry():
    try:
        import winreg
    except ImportError:
        import _winreg as winreg
    var_names = ("%USERPROFILE%", "%HOME%")
    current_user_home = next(iter(os.path.expandvars(v) for v in var_names if v), None)
    root, subkey = (
        winreg.HKEY_LOCAL_MACHINE,
        r"Software\Microsoft\Windows NT\CurrentVersion\ProfileList",
    )
    subkey_names = []
    value = None
    matching_key = None
    try:
        with winreg.OpenKeyEx(root, subkey, 0, winreg.KEY_READ) as key:
            for i in count():
                key_name = winreg.EnumKey(key, i)
                subkey_names.append(key_name)
                value = query_registry_value(
                    root, r"{0}\{1}".format(subkey, key_name), "ProfileImagePath"
                )
                if value and value.lower() == current_user_home.lower():
                    matching_key = key_name
                    break
    except OSError:
        pass
    if matching_key is not None:
        return matching_key


def _get_current_user():
    fns = (_get_sid_from_registry, _get_sid_with_powershell)
    for fn in fns:
        result = fn()
        if result:
            return result
    return None


def _wait_for_files(path):  # pragma: no cover
    """Retry with backoff up to 1 second to delete files from a directory.

    :param str path: The path to crawl to delete files from
    :return: A list of remaining paths or None
    :rtype: Optional[List[str]]
    """
    timeout = 0.001
    remaining = []
    while timeout < 1.0:
        remaining = []
        if os.path.isdir(path):
            L = os.listdir(path)
            for target in L:
                _remaining = _wait_for_files(target)
                if _remaining:
                    remaining.extend(_remaining)
            continue
        try:
            os.unlink(path)
        except FileNotFoundError as e:
            if e.errno == errno.ENOENT:
                return
        except (OSError, IOError, PermissionError):  # noqa:B014
            time.sleep(timeout)
            timeout *= 2
            remaining.append(path)
        else:
            return
    return remaining


def set_write_bit(fn: str) -> None:
    """Set read-write permissions for the current user on the target path. Fail
    silently if the path doesn't exist.

    :param str fn: The target filename or path
    :return: None
    """
    if not os.path.exists(fn):
        return
    file_stat = os.stat(fn).st_mode
    os.chmod(fn, file_stat | stat.S_IRWXU | stat.S_IRWXG | stat.S_IRWXO)
    if os.name == "nt":
        user_sid = _get_current_user()
        icacls_exe = _find_icacls_exe() or "icacls"

        if user_sid:
            c = sp.run(
                [
                    icacls_exe,
                    "''{}''".format(fn),
                    "/grant",
                    "{}:WD".format(user_sid),
                    "/T",
                    "/C",
                    "/Q",
                ],
                capture_output=True,
                # 2020-06-12 Yukihiko Shinoda
                # There are 3 way to get system default encoding in Stack Overflow.
                # see: https://stackoverflow.com/questions/37506535/how-to-get-the-system-default-encoding-in-python-2-x
                # I investigated these way by using Shift-JIS Windows.
                # >>> import locale
                # >>> locale.getpreferredencoding()
                # "cp932" (Shift-JIS)
                # >>> import sys
                # >>> sys.getdefaultencoding()
                # "utf-8"
                # >>> sys.stdout.encoding
                # "UTF8"
                encoding=locale.getpreferredencoding(),
            )
            if not c.err and c.returncode == 0:
                return

    if not os.path.isdir(fn):
        for path in [fn, os.path.dirname(fn)]:
            try:
                os.chflags(path, 0)
            except AttributeError:
                pass
        return None
    for root, dirs, files in os.walk(fn, topdown=False):
        for dir_ in [os.path.join(root, d) for d in dirs]:
            set_write_bit(dir_)
        for file_ in [os.path.join(root, f) for f in files]:
            set_write_bit(file_)


def make_base_requirements(reqs):
    # type: (Sequence[STRING_TYPE]) -> Set[BaseRequirement]
    requirements = set()
>>>>>>> e13f004a
    if not isinstance(reqs, (list, tuple, set)):
        reqs = [reqs]
    for req in reqs:
        if isinstance(req, BaseRequirement):
            requirements += (req, )
        elif isinstance(req, Requirement):
            requirements += (BaseRequirement.from_req(req), )
        elif req and isinstance(req, str) and not req.startswith("#"):
            requirements += (BaseRequirement.from_string(req), )
    return requirements


def handle_remove_readonly(func, path, exc):
    """Error handler for shutil.rmtree.

    Windows source repo folders are read-only by default, so this error handler
    attempts to set them as writeable and then proceed with deletion.

    :param function func: The caller function
    :param str path: The target path for removal
    :param Exception exc: The raised exception

    This function will call check :func:`is_readonly_path` before attempting to call
    :func:`set_write_bit` on the target path and try again.
    """

    PERM_ERRORS = (errno.EACCES, errno.EPERM, errno.ENOENT)
    default_warning_message = "Unable to remove file due to permissions restriction: {!r}"
    # split the initial exception out into its type, exception, and traceback
    exc_type, exc_exception, exc_tb = exc
    if is_readonly_path(path):
        # Apply write permission and call original function
        set_write_bit(path)
        try:
            func(path)
        except (  # noqa:B014
            OSError,
            IOError,
            FileNotFoundError,
            PermissionError,
        ) as e:  # pragma: no cover
            if e.errno in PERM_ERRORS:
                if e.errno == errno.ENOENT:
                    return
                remaining = None
                if os.path.isdir(path):
                    remaining = _wait_for_files(path)
                if remaining:
                    warnings.warn(
                        default_warning_message.format(path),
                        ResourceWarning,
                        stacklevel=2,
                    )
                else:
                    func(path, ignore_errors=True)
                return

    if exc_exception.errno in PERM_ERRORS:
        set_write_bit(path)
        remaining = _wait_for_files(path)
        try:
            func(path)
        except (OSError, IOError, FileNotFoundError, PermissionError) as e:  # noqa:B014
            if e.errno in PERM_ERRORS:
                if e.errno != errno.ENOENT:  # File still exists
                    warnings.warn(
                        default_warning_message.format(path),
                        ResourceWarning,
                        stacklevel=2,
                    )
            return
    else:
        raise exc_exception


def rmtree(
    directory: str, ignore_errors: bool = False, onerror: Optional[Callable] = None
) -> None:
    """Stand-in for :func:`~shutil.rmtree` with additional error-handling.

    This version of `rmtree` handles read-only paths, especially in the case of index
    files written by certain source control systems.

    :param str directory: The target directory to remove
    :param bool ignore_errors: Whether to ignore errors, defaults to False
    :param func onerror: An error handling function, defaults to :func:`handle_remove_readonly`

    .. note::

       Setting `ignore_errors=True` may cause this to silently fail to delete the path
    """

    if onerror is None:
        onerror = handle_remove_readonly
    try:
        shutil.rmtree(directory, ignore_errors=ignore_errors, onerror=onerror)
    except (IOError, OSError, FileNotFoundError, PermissionError) as exc:  # noqa:B014
        # Ignore removal failures where the file doesn't exist
        if exc.errno != errno.ENOENT:
            raise


def suppress_unparsable(func, *args, **kwargs):
    try:
        return func(*args, **kwargs)
    except Unparsable:
        return None


class Unparsable(ValueError):
    """Not able to parse from setup.py."""


class SetupReader:
    """Class that reads a setup.py file without executing it."""

    @classmethod
    def read_setup_py(cls, file: Path, raising: bool = True) -> "Dict[str, Any]":

        with file.open(encoding="utf-8-sig") as f:
            content = f.read()

        body = ast.parse(content).body

        setup_call, body = cls._find_setup_call(body)
        if not setup_call:
            return {}

        if raising:

            def caller(func, *args, **kwargs):
                return func(*args, **kwargs)

        else:
            caller = suppress_unparsable

        return {
            "name": caller(cls._find_single_string, setup_call, body, "name"),
            "version": caller(cls._find_single_string, setup_call, body, "version"),
            "install_requires": caller(cls._find_install_requires, setup_call, body),
            "extras_require": caller(cls._find_extras_require, setup_call, body),
            "python_requires": caller(
                cls._find_single_string, setup_call, body, "python_requires"
            ),
        }

    @staticmethod
    def read_setup_cfg(file: Path) -> "Dict[str, Any]":
        parser = configparser.ConfigParser()

        parser.read(str(file))

        name = None
        version = None
        if parser.has_option("metadata", "name"):
            name = parser.get("metadata", "name")

        if parser.has_option("metadata", "version"):
            version = parser.get("metadata", "version")

        install_requires = []
        extras_require: "Dict[str, List[str]]" = {}
        python_requires = None
        if parser.has_section("options"):
            if parser.has_option("options", "install_requires"):
                for dep in parser.get("options", "install_requires").split("\n"):
                    dep = dep.strip()
                    if not dep:
                        continue

                    install_requires.append(dep)

            if parser.has_option("options", "python_requires"):
                python_requires = parser.get("options", "python_requires")

        if parser.has_section("options.extras_require"):
            for group in parser.options("options.extras_require"):
                extras_require[group] = []
                deps = parser.get("options.extras_require", group)
                for dep in deps.split("\n"):
                    dep = dep.strip()
                    if not dep:
                        continue

                    extras_require[group].append(dep)

        return {
            "name": name,
            "version": version,
            "install_requires": install_requires,
            "extras_require": extras_require,
            "python_requires": python_requires,
        }

    @classmethod
    def _find_setup_call(
        cls, elements: "List[Any]"
    ) -> "Tuple[Optional[ast.Call], Optional[List[Any]]]":
        funcdefs = []
        for i, element in enumerate(elements):
            if isinstance(element, ast.If) and i == len(elements) - 1:
                # Checking if the last element is an if statement
                # and if it is 'if __name__ == "__main__"' which
                # could contain the call to setup()
                test = element.test
                if not isinstance(test, ast.Compare):
                    continue

                left = test.left
                if not isinstance(left, ast.Name):
                    continue

                if left.id != "__name__":
                    continue

                setup_call, body = cls._find_sub_setup_call([element])
                if not setup_call:
                    continue

                return setup_call, body + elements
            if not isinstance(element, ast.Expr):
                if isinstance(element, ast.FunctionDef):
                    funcdefs.append(element)

                continue

            value = element.value
            if not isinstance(value, ast.Call):
                continue

            func = value.func
            if not (isinstance(func, ast.Name) and func.id == "setup") and not (
                isinstance(func, ast.Attribute)
                and isinstance(func.value, ast.Name)
                and func.value.id == "setuptools"
                and func.attr == "setup"
            ):
                continue

            return value, elements

        # Nothing, we inspect the function definitions
        return cls._find_sub_setup_call(funcdefs)

    @classmethod
    def _find_sub_setup_call(
        cls, elements: "List[Any]"
    ) -> "Tuple[Optional[ast.Call], Optional[List[Any]]]":
        for element in elements:
            if not isinstance(element, (ast.FunctionDef, ast.If)):
                continue

            setup_call = cls._find_setup_call(element.body)
            if setup_call != (None, None):
                setup_call, body = setup_call

                body = elements + body

                return setup_call, body

        return None, None

    @classmethod
    def _find_install_requires(cls, call: ast.Call, body: "Iterable[Any]") -> "List[str]":
        value = cls._find_in_call(call, "install_requires")
        if value is None:
            # Trying to find in kwargs
            kwargs = cls._find_call_kwargs(call)

            if kwargs is None:
                return []

            if not isinstance(kwargs, ast.Name):
                raise Unparsable()

            variable = cls._find_variable_in_body(body, kwargs.id)
            if not isinstance(variable, (ast.Dict, ast.Call)):
                raise Unparsable()

            if isinstance(variable, ast.Call):
                if not isinstance(variable.func, ast.Name):
                    raise Unparsable()

                if variable.func.id != "dict":
                    raise Unparsable()

                value = cls._find_in_call(variable, "install_requires")
            else:
                value = cls._find_in_dict(variable, "install_requires")

        if value is None:
            return []

        if isinstance(value, ast.List):
            return [el.s for el in value.elts]
        elif isinstance(value, ast.Name):
            variable = cls._find_variable_in_body(body, value.id)

            if variable is not None and isinstance(variable, ast.List):
                return [el.s for el in variable.elts]

        raise Unparsable()

    @classmethod
    def _find_extras_require(
        cls, call: ast.Call, body: "Iterable[Any]"
    ) -> "Dict[str, List[str]]":
        extras_require: "Dict[str, List[str]]" = {}
        value = cls._find_in_call(call, "extras_require")
        if value is None:
            # Trying to find in kwargs
            kwargs = cls._find_call_kwargs(call)

            if kwargs is None:
                return extras_require

            if not isinstance(kwargs, ast.Name):
                raise Unparsable()

            variable = cls._find_variable_in_body(body, kwargs.id)
            if not isinstance(variable, (ast.Dict, ast.Call)):
                raise Unparsable()

            if isinstance(variable, ast.Call):
                if not isinstance(variable.func, ast.Name):
                    raise Unparsable()

                if variable.func.id != "dict":
                    raise Unparsable()

                value = cls._find_in_call(variable, "extras_require")
            else:
                value = cls._find_in_dict(variable, "extras_require")

        if value is None:
            return extras_require

        if isinstance(value, ast.Dict):
            for key, val in zip(value.keys, value.values):
                if isinstance(val, ast.Name):
                    val = cls._find_variable_in_body(body, val.id)

                if isinstance(val, ast.List):
                    extras_require[key.s] = [e.s for e in val.elts]
                else:
                    raise Unparsable()
        elif isinstance(value, ast.Name):
            variable = cls._find_variable_in_body(body, value.id)

            if variable is None or not isinstance(variable, ast.Dict):
                raise Unparsable()

            for key, val in zip(variable.keys, variable.values):
                if isinstance(val, ast.Name):
                    val = cls._find_variable_in_body(body, val.id)

                if isinstance(val, ast.List):
                    extras_require[key.s] = [e.s for e in val.elts]
                else:
                    raise Unparsable()
        else:
            raise Unparsable()

        return extras_require

    @classmethod
    def _find_single_string(
        cls, call: ast.Call, body: "List[Any]", name: str
    ) -> "Optional[str]":
        value = cls._find_in_call(call, name)
        if value is None:
            # Trying to find in kwargs
            kwargs = cls._find_call_kwargs(call)
            if kwargs is None:
                return None

            if not isinstance(kwargs, ast.Name):
                raise Unparsable()

            variable = cls._find_variable_in_body(body, kwargs.id)
            if not isinstance(variable, (ast.Dict, ast.Call)):
                raise Unparsable()

            if isinstance(variable, ast.Call):
                if not isinstance(variable.func, ast.Name):
                    raise Unparsable()

                if variable.func.id != "dict":
                    raise Unparsable()

                value = cls._find_in_call(variable, name)
            else:
                value = cls._find_in_dict(variable, name)

        if value is None:
            return None

        if isinstance(value, ast.Str):
            return value.s
        elif isinstance(value, ast.Name):
            variable = cls._find_variable_in_body(body, value.id)

            if variable is not None and isinstance(variable, ast.Str):
                return variable.s

        raise Unparsable()

    @staticmethod
    def _find_in_call(call: ast.Call, name: str) -> "Optional[Any]":
        for keyword in call.keywords:
            if keyword.arg == name:
                return keyword.value
        return None

    @staticmethod
    def _find_call_kwargs(call: ast.Call) -> "Optional[Any]":
        kwargs = None
        for keyword in call.keywords:
            if keyword.arg is None:
                kwargs = keyword.value

        return kwargs

    @staticmethod
    def _find_variable_in_body(body: "Iterable[Any]", name: str) -> "Optional[Any]":
        for elem in body:

            if not isinstance(elem, (ast.Assign, ast.AnnAssign)):
                continue

            if isinstance(elem, ast.AnnAssign):
                if not isinstance(elem.target, ast.Name):
                    continue
                if elem.value and elem.target.id == name:
                    return elem.value
            else:
                for target in elem.targets:
                    if not isinstance(target, ast.Name):
                        continue
                    if target.id == name:
                        return elem.value
        return None

    @staticmethod
    def _find_in_dict(dict_: ast.Dict, name: str) -> "Optional[Any]":
        for key, val in zip(dict_.keys, dict_.values):
            if isinstance(key, ast.Str) and key.s == name:
                return val
        return None


def setuptools_parse_setup_cfg(path):
    try:
        # v61.0.0 of setuptools deprecated setuptools.config.read_configuration
        from setuptools.config.setupcfg import read_configuration
    except ImportError:
        from setuptools.config import read_configuration

    parsed = read_configuration(path)
    results = parsed.get("metadata", {})
    results.update(parsed.get("options", {}))
    if "install_requires" in results:
        results["install_requires"] = make_base_requirements(
            results.get("install_requires", [])
        )
    if "extras_require" in results:
        extras = {}
        for extras_section, extras_reqs in results.get("extras_require", {}).items():
            new_reqs = tuple(make_base_requirements(extras_reqs))
            if new_reqs:
                extras[extras_section] = new_reqs
        results["extras_require"] = extras
    if "setup_requires" in results:
        results["setup_requires"] = make_base_requirements(
            results.get("setup_requires", [])
        )
    return results


def parse_setup_cfg(path: str) -> "Dict[str, Any]":
    return SetupReader.read_setup_cfg(Path(path))


def build_pep517(source_dir, build_dir, config_settings=None, dist_type="wheel"):
    if config_settings is None:
        config_settings = {}
    requires, backend = get_pyproject(source_dir)
    hookcaller = HookCaller(source_dir, backend)
    if dist_type == "sdist":
        get_requires_fn = hookcaller.get_requires_for_build_sdist
        build_fn = hookcaller.build_sdist
    else:
        get_requires_fn = hookcaller.get_requires_for_build_wheel
        build_fn = hookcaller.build_wheel

    with BuildEnv() as env:
        env.pip_install(requires)
        reqs = get_requires_fn(config_settings)
        env.pip_install(reqs)
        return build_fn(build_dir, config_settings)


def _get_src_dir(root):
    # type: (AnyStr) -> AnyStr
    src = os.environ.get("PIP_SRC")
    if src:
        return src
    virtual_env = os.environ.get("VIRTUAL_ENV")
    if virtual_env is not None:
        return os.path.join(virtual_env, "src")
    if root is not None:
        # Intentionally don't match pip's behavior here -- this is a temporary copy
        src_dir = create_tracked_tempdir(prefix="requirementslib-", suffix="-src")
    else:
        src_dir = os.path.join(root, "src")

    os.makedirs(src_dir, mode=0o775)
    return src_dir


@lru_cache()
def ensure_reqs(reqs):
    # type: (List[Union[S, Requirement]]) -> List[Requirement]

    if not isinstance(reqs, Iterable):
        raise TypeError("Expecting an Iterable, got %r" % reqs)
    new_reqs = []
    for req in reqs:
        if not req:
            continue
        if isinstance(req, str):
            req = Requirement.parse("{0}".format(str(req)))
        # req = strip_extras_markers_from_requirement(req)
        new_reqs.append(req)
    return new_reqs


def any_valid_values(data: "Dict[str, Any]", fields: "Iterable[str]") -> bool:
    def is_valid(value: "Any") -> bool:
        if isinstance(value, (list, tuple)):
            return all(map(is_valid, value))
        elif isinstance(value, dict):
            return all(map(is_valid, value.values()))
        return isinstance(value, str)

    fields = [field for field in fields if field in data]
    return fields and all(is_valid(data[field]) for field in fields)


def _prepare_wheel_building_kwargs(
    ireq=None,  # type: Optional[InstallRequirement]
    src_root=None,  # type: Optional[str]
    src_dir=None,  # type: Optional[str]
    editable=False,  # type: bool
):
    # type: (...) -> Dict[str, str]
    download_dir = os.path.join(CACHE_DIR, "pkgs")  # type: str
    os.makedirs(download_dir, exist_ok=True)

    wheel_download_dir = os.path.join(CACHE_DIR, "wheels")  # type: str
    os.makedirs(wheel_download_dir, exist_ok=True)
    if src_dir is None:
        if editable and src_root is not None:
            src_dir = src_root
        elif src_root is not None:
            src_dir = _get_src_dir(root=src_root)  # type: str
        else:
            src_dir = create_tracked_tempdir(prefix="reqlib-src")

    # Let's always resolve in isolation
    if src_dir is None:
        src_dir = create_tracked_tempdir(prefix="reqlib-src")
    build_dir = create_tracked_tempdir(prefix="reqlib-build")

    return {
        "build_dir": build_dir,
        "src_dir": src_dir,
        "download_dir": download_dir,
        "wheel_download_dir": wheel_download_dir,
    }


class ScandirCloser(object):
    def __init__(self, path):
        self.iterator = scandir(path)

    def __next__(self):
        return next(iter(self.iterator))

    def __iter__(self):
        return self

    def next(self):
        return self.__next__()

    def close(self):
        if getattr(self.iterator, "close", None):
            self.iterator.close()
        else:
            pass


def _is_venv_dir(path):
    # type: (AnyStr) -> bool
    if os.name == "nt":
        return os.path.isfile(os.path.join(path, "Scripts/python.exe")) or os.path.isfile(
            os.path.join(path, "Scripts/activate")
        )
    else:
        return os.path.isfile(os.path.join(path, "bin/python")) or os.path.isfile(
            os.path.join(path, "bin/activate")
        )


def iter_metadata(path, pkg_name=None, metadata_type="egg-info") -> Generator:
    if pkg_name is not None:
        pkg_variants = get_name_variants(pkg_name)
    dirs_to_search = [path]
    while dirs_to_search:
        p = dirs_to_search.pop(0)
        # Skip when the directory is like a venv
        if _is_venv_dir(p):
            continue
        with contextlib.closing(ScandirCloser(p)) as path_iterator:
            for entry in path_iterator:
                if entry.is_dir():
                    entry_name, ext = os.path.splitext(entry.name)
                    if ext.endswith(metadata_type):
                        if pkg_name is None or entry_name.lower() in pkg_variants:
                            yield entry
                    elif not entry.name.endswith(metadata_type):
                        dirs_to_search.append(entry.path)


def find_egginfo(target, pkg_name=None):
    # type: (AnyStr, Optional[AnyStr]) -> Generator
    egg_dirs = (
        egg_dir
        for egg_dir in iter_metadata(target, pkg_name=pkg_name)
        if egg_dir is not None
    )
    if pkg_name:
        yield next(iter(eggdir for eggdir in egg_dirs if eggdir is not None), None)
    else:
        for egg_dir in egg_dirs:
            yield egg_dir


def find_distinfo(target, pkg_name=None):
    # type: (AnyStr, Optional[AnyStr]) -> Generator
    dist_dirs = (
        dist_dir
        for dist_dir in iter_metadata(
            target, pkg_name=pkg_name, metadata_type="dist-info"
        )
        if dist_dir is not None
    )
    if pkg_name:
        yield next(iter(dist for dist in dist_dirs if dist is not None), None)
    else:
        for dist_dir in dist_dirs:
            yield dist_dir


def get_distinfo_dist(path, pkg_name=None):
    # type: (S, Optional[S]) -> Optional[DistInfoDistribution]

    dist_dir = next(iter(find_distinfo(path, pkg_name=pkg_name)), None)
    if dist_dir is not None:
        metadata_dir = dist_dir.path
        base_dir = os.path.dirname(metadata_dir)
        dist = next(iter(find_distributions(base_dir)), None)
        if dist is not None:
            return dist
    return None


def get_egginfo_dist(path, pkg_name=None):
    # type: (S, Optional[S]) -> Optional[EggInfoDistribution]

    egg_dir = next(iter(find_egginfo(path, pkg_name=pkg_name)), None)
    if egg_dir is not None:
        metadata_dir = egg_dir.path
        base_dir = os.path.dirname(metadata_dir)
        path_metadata = PathMetadata(base_dir, metadata_dir)
        dist_iter = distributions_from_metadata(path_metadata.egg_info)
        dist = next(iter(dist_iter), None)
        if dist is not None:
            return dist
    return None


def get_metadata(path, pkg_name=None, metadata_type=None):
    # type: (S, Optional[S], Optional[S]) -> Dict[S, Union[S, List[PackagingRequirement], Dict[S, PackagingRequirement]]]
    wheel_allowed = metadata_type == "wheel" or metadata_type is None
    egg_allowed = metadata_type == "egg" or metadata_type is None
    dist = None  # type: Optional[Union[DistInfoDistribution, EggInfoDistribution]]
    if wheel_allowed:
        dist = get_distinfo_dist(path, pkg_name=pkg_name)
    if egg_allowed and dist is None:
        dist = get_egginfo_dist(path, pkg_name=pkg_name)
    if dist is not None:
        return get_metadata_from_dist(dist)
    return {}


def get_extra_name_from_marker(marker):
    if not marker:
        raise ValueError("Invalid value for marker: {0!r}".format(marker))
    if not getattr(marker, "_markers", None):
        raise TypeError("Expecting a marker instance, received {0!r}".format(marker))
    for elem in marker._markers:
        if isinstance(elem, tuple) and elem[0].value == "extra":
            return elem[2].value
    return None


def get_metadata_from_wheel(wheel_path):
    # type: (S) -> Dict[Any, Any]
    if not isinstance(wheel_path, str):
        raise TypeError("Expected string instance, received {0!r}".format(wheel_path))
    try:
        dist = Wheel(wheel_path)
    except Exception:
        pass
    metadata = dist.metadata
    name = metadata.name
    version = metadata.version
    requires = []
    extras_keys = getattr(metadata, "extras", [])  # type: List[str]
    extras = {
        k: [] for k in extras_keys
    }  # type: Dict[str, List[PackagingRequirement]]
    for req in getattr(metadata, "run_requires", []):
        parsed_req = init_requirement(req)
        parsed_marker = parsed_req.marker
        if parsed_marker:
            extra = get_extra_name_from_marker(parsed_marker)
            if extra is None:
                requires.append(parsed_req)
                continue
            if extra not in extras:
                extras[extra] = []
            parsed_req = strip_extras_markers_from_requirement(parsed_req)
            extras[extra].append(parsed_req)
        else:
            requires.append(parsed_req)
    return {"name": name, "version": version, "requires": requires, "extras": extras}


def get_metadata_from_dist(dist):
    # type: (Union[PathMetadata, EggInfoDistribution, DistInfoDistribution]) -> Dict[S, Union[S, List[PackagingRequirement], Dict[S, PackagingRequirement]]]
    try:
        requires = dist.requires()
    except Exception:
        requires = []
    try:
        dep_map = dist._build_dep_map()
    except Exception:
        dep_map = {}
    deps = []  # type: List[Requirement]
    extras = {}
    for k in dep_map.keys():
        if k is None:
            deps.extend(dep_map.get(k))
            continue
        else:
            extra = None
            _deps = dep_map.get(k)
            if k.startswith(":python_version"):
                marker = k.replace(":", "; ")
            else:
                if ":python_version" in k:
                    extra, _, marker = k.partition(":")
                    marker = "; {0}".format(marker)
                else:
                    marker = ""
                    extra = "{0}".format(k)
            _deps = ensure_reqs(
                tuple(["{0}{1}".format(str(req), marker) for req in _deps])
            )
            if extra:
                extras[extra] = _deps
            else:
                deps.extend(_deps)
    requires.extend(deps)
    return {
        "name": dist.project_name,
        "version": dist.version,
        "requires": requires,
        "extras": extras,
    }


def ast_parse_setup_py(path: str, raising: bool = True) -> "Dict[str, Any]":
    return SetupReader.read_setup_py(Path(path), raising)


def run_setup(script_path, egg_base=None):
    # type: (str, Optional[str]) -> Distribution
    """Run a `setup.py` script with a target **egg_base** if provided.

    :param S script_path: The path to the `setup.py` script to run
    :param Optional[S] egg_base: The metadata directory to build in
    :raises FileNotFoundError: If the provided `script_path` does not exist
    :return: The metadata dictionary
    :rtype: Dict[Any, Any]
    """

    if not os.path.exists(script_path):
        raise FileNotFoundError(script_path)
    target_cwd = os.path.dirname(os.path.abspath(script_path))
    if egg_base is None:
        egg_base = os.path.join(target_cwd, "reqlib-metadata")
    with temp_path(), cd(target_cwd):
        # This is for you, Hynek
        # see https://github.com/hynek/environ_config/blob/69b1c8a/setup.py
        args = ["egg_info"]
        if egg_base:
            args += ["--egg-base", egg_base]
        script_name = os.path.basename(script_path)
        g = {"__file__": script_name, "__name__": "__main__"}
        sys.path.insert(0, target_cwd)

        save_argv = sys.argv.copy()
        try:
            global _setup_distribution, _setup_stop_after
            _setup_stop_after = "run"
            sys.argv[0] = script_name
            sys.argv[1:] = args
            with open(script_name, "rb") as f:
                contents = f.read().replace(rb"\r\n", rb"\n")
                exec(contents, g)
        # We couldn't import everything needed to run setup
        except Exception:
            python = os.environ.get("PIP_PYTHON_PATH", sys.executable)

            sp.run(
                [python, "setup.py"] + args,
                cwd=target_cwd,
                stdout=sp.PIPE,
                stderr=sp.PIPE,
            )
        finally:
            _setup_stop_after = None
            sys.argv = save_argv
            _setup_distribution = get_metadata(egg_base, metadata_type="egg")
        dist = _setup_distribution
    return dist


class BaseRequirement(ReqLibBaseModel):
    name: str = ""
    requirement: Optional[HashableRequirement] = None

    class Config:
        validate_assignment = True
        arbitrary_types_allowed = True
        allow_mutation = True
        include_private_attributes = True
        keep_untouched = (cached_property,)

    def __setattr__(self, name, value):
        if name == "requirement" and isinstance(value, Requirement):
            value = convert_to_hashable_requirement(value)
        super().__setattr__(name, value)

    def __str__(self) -> str:
        return "{0}".format(str(self.requirement))

    def __hash__(self):
        return hash((self.name, str(self.requirement)))

    def as_dict(self) -> Dict[str, Optional[Requirement]]:
        return {self.name: self.requirement}

    def as_tuple(self) -> Tuple[str, Optional[Requirement]]:
        return (self.name, self.requirement)

    @classmethod
    @lru_cache()
    def from_string(cls, line: str) -> 'HashableRequirement':
        line = line.strip()
        req = init_requirement(line)
        return cls.from_req(req)

    @classmethod
    @lru_cache()
    def from_req(cls, req: Requirement) -> 'HashableRequirement':
        name = None
        key = getattr(req, "key", None)
        name = getattr(req, "name", None)
        project_name = getattr(req, "project_name", None)
        if key is not None:
            name = key
        if name is None:
            name = project_name
        hashable_req = convert_to_hashable_requirement(req)
        return cls(name=name, requirement=hashable_req)


class SetupInfo(ReqLibBaseModel):
    name: Optional[str] = None
    base_dir: Optional[str] = None
    _version: Optional[str] = None
    _requirements: Optional[Tuple] = None
    build_requires: Optional[Tuple] = None
    build_backend: Optional[str] = None
    setup_requires: Optional[Tuple] = None
    python_requires: Optional[SpecifierSet] = None
    _extras_requirements: Optional[Tuple] = None
    setup_cfg: Optional[Path] = None
    setup_py: Optional[Path] = None
    pyproject: Optional[Path] = None
    ireq: Optional[InstallRequirement] = None
    extra_kwargs: Dict = Field(default_factory=dict)
    metadata: Optional[Tuple[str]] = None
    _is_built: bool = False
    _ran_setup: bool = False

    class Config:
        validate_assignment = True
        arbitrary_types_allowed = True
        allow_mutation = True
        include_private_attributes = True
        keep_untouched = (cached_property,)

    def __init__(self, **data):
        super().__init__(**data)
        self._is_built = False
        self._ran_setup = False
        if not self.build_backend:
            self.build_backend = "setuptools.build_meta:__legacy__"
        if self._requirements is None:
            self._requirements = ()
        self.get_initial_info()
        self.get_info()

    def __hash__(self):
        return hash((self.name, self._version, self._requirements, self.build_requires, self.build_backend,
                     self.setup_requires, self.python_requires, self._extras_requirements, self.setup_cfg,
                     self.setup_py, self.pyproject, self.ireq))

    def __eq__(self, other):
        if not isinstance(other, SetupInfo):
            return NotImplemented
        return self.name == other.name and self._version == other._version and self._requirements == other._requirements and self.build_requires == other.build_requires

    @cached_property
    def requires(self) -> Dict[str, HashableRequirement]:
        if self._requirements is None:
            self._requirements = ()
        return {req.name: req.requirement for req in self._requirements}

    @cached_property
    def extras(self) -> Dict[str, Optional[Any]]:
        if self._extras_requirements is None:
            self._extras_requirements = ()
        extras_dict = {}
        extras = set(self._extras_requirements)
        for section, deps in extras:
            if isinstance(deps, BaseRequirement):
                extras_dict[section] = deps.requirement
            elif isinstance(deps, (list, tuple)):
                extras_dict[section] = [d.requirement for d in deps]
        return extras_dict

    @property
    def version(self) -> Optional[str]:
        if not self._version:
            info = self.as_dict()
            self._version = info.get("version", None)
        return self._version

    @property
    def egg_base(self) -> str:
        base = None  # type: Optional[str]
        if self.setup_py.exists():
            base = self.setup_py.parent
        elif self.pyproject.exists():
            base = self.pyproject.parent
        elif self.setup_cfg.exists():
            base = self.setup_cfg.parent
        if base is None:
            base = Path(self.base_dir)
        if base is None:
            base = Path(self.extra_kwargs["src_dir"])
        egg_base = base.joinpath("reqlib-metadata")
        if not egg_base.exists():
            atexit.register(rmtree, egg_base.as_posix())
        egg_base.mkdir(parents=True, exist_ok=True)
        return egg_base.as_posix()

    def update_from_dict(self, metadata: Dict[str, Any]) -> None:
        name = metadata.get("name", self.name)
        if isinstance(name, str):
            self.name = self.name if self.name else name
        version = metadata.get("version", None)
        if version:
            try:
                parse(version)
            except TypeError:
                version = self.version if self.version else None
            else:
                version = version
        if version:
            self._version = version
        build_requires = metadata.get("build_requires", [])
        if self.build_requires is None:
            self.build_requires = ()
        self.build_requires = tuple(set(self.build_requires) | set(build_requires))
        self._requirements = (
            () if self._requirements is None else self._requirements
        )
        requirements = self._requirements
        install_requires = make_base_requirements(metadata.get("install_requires", []))
        requirements += install_requires
        setup_requires = make_base_requirements(metadata.get("setup_requires", []))
        if self.setup_requires is None:
            self.setup_requires = ()
        self.setup_requires = tuple(self.setup_requires + setup_requires)
        requirements += self.setup_requires
        self.python_requires = metadata.get("python_requires", self.python_requires)
        extras_require = metadata.get("extras_require", {})
        extras_tuples = []
        if self._extras_requirements is None:
            self._extras_requirements = ()
        for section in set(extras_require) - {v[0] for v in self._extras_requirements}:
            extras = extras_require[section]
            extras_set = make_base_requirements(extras)
            if self.ireq and self.ireq.extras and section in self.ireq.extras:
                requirements += extras_set
            extras_tuples.append((section, tuple(extras_set)))
        self._extras_requirements += tuple(extras_tuples)
        self.build_backend = metadata.get("build_backend", "setuptools.build_meta:__legacy__")
        self._requirements = requirements

    def get_extras_from_ireq(self) -> None:
        if self.ireq and self.ireq.extras:
            for extra in self.ireq.extras:
                if extra in self.extras:
                    extras = make_base_requirements(self.extras[extra])
                    self._requirements = self._requirements + extras
                else:
                    extras = tuple(make_base_requirements(extra))
                    self._extras_requirements += (extra, extras)

    def parse_setup_cfg(self)-> Dict[str, Any]:
        if self.setup_cfg is not None and self.setup_cfg.exists():
            try:
                parsed = setuptools_parse_setup_cfg(self.setup_cfg.as_posix())
            except Exception:
                parsed = parse_setup_cfg(self.setup_cfg.as_posix())
            if not parsed:
                return {}
            return parsed
        return {}

    def parse_setup_py(self) -> Dict[str, Any]:
        if self.setup_py is not None and self.setup_py.exists():
            parsed = ast_parse_setup_py(self.setup_py.as_posix())
            if not parsed:
                return {}
            return parsed
        return {}

    def run_setup(self) -> None:
        if not self._ran_setup and self.setup_py is not None and self.setup_py.exists():
            dist = run_setup(self.setup_py.as_posix(), egg_base=self.egg_base)
            target_cwd = self.setup_py.parent.as_posix()
            with temp_path(), cd(target_cwd):
                if not dist:
                    metadata = self.get_egg_metadata()
                    if metadata:
                        self.populate_metadata(metadata)
                elif isinstance(dist, Mapping):
                    self.populate_metadata(dist)
                self._ran_setup = True

    @property
    def pep517_config(self) -> Dict[str, Any]:
        config = {}
        config.setdefault("--global-option", [])
        return config

    def build_wheel(self) -> str:
        need_delete = False
        if not self.pyproject.exists():
            if not self.build_requires:
                build_requires = '"setuptools", "wheel"'
            else:
                build_requires = ", ".join(
                    ['"{0}"'.format(r) for r in self.build_requires]
                )
            self.pyproject.write_text(
                str(
                    """
[build-system]
requires = [{0}]
build-backend = "{1}"
                """.format(
                        build_requires, self.build_backend
                    ).strip()
                )
            )
            need_delete = True
        directory = self.base_dir
        if self.ireq and self.ireq.link:
            parsed = urlparse(str(self.ireq.link))
            subdir = parse_qs(parsed.fragment).get("subdirectory", [])
            if subdir:
                directory = f"{self.base_dir}/{subdir[0]}"
        result = build_pep517(
            directory,
            self.extra_kwargs["build_dir"],
            config_settings=self.pep517_config,
            dist_type="wheel",
        )
        if need_delete:
            self.pyproject.unlink()
        return result

    # noinspection PyPackageRequirements
    def build_sdist(self) -> str:
        need_delete = False
        if not self.pyproject.exists():
            if not self.build_requires:
                build_requires = '"setuptools", "wheel"'
            else:
                build_requires = ", ".join(
                    ['"{0}"'.format(r) for r in self.build_requires]
                )
            self.pyproject.write_text(
                str(
                    """
[build-system]
requires = [{0}]
build-backend = "{1}"
                """.format(
                        build_requires, self.build_backend
                    ).strip()
                )
            )
            need_delete = True
        result = build_pep517(
            self.base_dir,
            self.extra_kwargs["build_dir"],
            config_settings=self.pep517_config,
            dist_type="sdist",
        )
        if need_delete:
            self.pyproject.unlink()
        return result

    def build(self) -> None:
        if self._is_built:
            return
        metadata = None
        try:
            dist_path = self.build_wheel()
            metadata = self.get_metadata_from_wheel(
                os.path.join(self.extra_kwargs["build_dir"], dist_path)
            )
        except Exception:
            try:
                dist_path = self.build_sdist()
                metadata = self.get_egg_metadata(metadata_type="egg")
                if metadata:
                    self.populate_metadata(metadata)
            except Exception:
                pass
        if metadata:
            self.populate_metadata(metadata)
        if not self.metadata or not self.name:
            metadata = self.get_egg_metadata()
            if metadata:
                self.populate_metadata(metadata)
        if not self.metadata or not self.name:
            self.run_setup()
        self._is_built = True

    def get_metadata_from_wheel(self, wheel_path) -> Dict[Any, Any]:
        """Given a path to a wheel, return the metadata from that wheel.

        :return: A dictionary of metadata from the provided wheel
        :rtype: Dict[Any, Any]
        """

        metadata_dict = get_metadata_from_wheel(wheel_path)
        return metadata_dict

    def get_egg_metadata(self, metadata_dir=None, metadata_type=None) -> Dict[Any, Any]:
        """Given a metadata directory, return the corresponding metadata
        dictionary.

        :param Optional[str] metadata_dir: Root metadata path, default: `os.getcwd()`
        :param Optional[str] metadata_type: Type of metadata to search for, default None
        :return: A metadata dictionary built from the metadata in the given location
        """

        package_indicators = [self.pyproject, self.setup_py, self.setup_cfg]
        metadata_dirs = []  # type: List[str]
        if any([fn is not None and fn.exists() for fn in package_indicators]):
            metadata_dirs = [
                self.extra_kwargs["build_dir"],
                self.egg_base,
                self.extra_kwargs["src_dir"],
            ]
        if metadata_dir is not None:
            metadata_dirs = [metadata_dir] + metadata_dirs
        metadata = [
            get_metadata(d, pkg_name=self.name, metadata_type=metadata_type)
            for d in metadata_dirs
            if os.path.exists(d)
        ]
        metadata = next(iter(d for d in metadata if d), None)
        return metadata

    def populate_metadata(self, metadata) -> "SetupInfo":
        """Populates the metadata dictionary from the supplied metadata.
        """

        _metadata = ()
        for k, v in metadata.items():
            if k == "extras" and isinstance(v, dict):
                extras = ()
                for extra, reqs in v.items():
                    extras += ((extra, tuple(reqs)),)
                _metadata += extras
            elif isinstance(v, (list, tuple)):
                _metadata += (k, tuple(v))
            else:
                _metadata += (k, v)
        self.metadata = _metadata
        self.setup_requires = make_base_requirements(metadata.get("requires", ()))
        self._requirements += tuple(self.setup_requires)
        name = metadata.get("name")
        if name:
            self.name = name
        extras_require = metadata.get("extras", ())
        extras_tuples = []
        for section in set(extras_require):
            extras = extras_require[section]
            extras_set = make_base_requirements(extras)
            if self.ireq and self.ireq.extras and section in self.ireq.extras:
                self._requirements += extras_set
            extras_tuples.append((section, tuple(extras_set)))
        return self

    def run_pyproject(self)  -> "SetupInfo":
        """Populates the **pyproject.toml** metadata if available.
        """
        if self.pyproject and self.pyproject.exists():
            result = get_pyproject(self.pyproject.parent)
            if result is not None:
                requires, backend = result
                if self.build_requires is None:
                    self.build_requires = ()
                if backend:
                    self.build_backend = backend
                else:
                    self.build_backend = get_default_pyproject_backend()
                if requires:
                    self.build_requires = tuple(set(requires) | set(self.build_requires))
                else:
                    self.build_requires = ("setuptools", "wheel")
        return self

    def get_initial_info(self) -> Dict[str, Any]:
        parse_setupcfg = False
        parse_setuppy = False
        self.run_pyproject()
        self.run_setup()
        if self.setup_cfg and self.setup_cfg.exists():
            parse_setupcfg = True
        if self.setup_py and self.setup_py.exists():
            parse_setuppy = True
        if (
            self.build_backend.startswith("setuptools")
            and parse_setuppy
            or parse_setupcfg
        ):
            parsed = {}
            try:
                with cd(self.base_dir):
                    if parse_setuppy:
                        parsed.update(self.parse_setup_py())
                    if parse_setupcfg:
                        parsed.update(self.parse_setup_cfg())
            except Unparsable:
                pass
            else:
                self.update_from_dict(parsed)
                return self.as_dict()

        return self.as_dict()

    def get_info(self) -> None:
        if self.metadata is None:
            self.build()

        if self.setup_py and self.setup_py.exists():
            try:
                self.run_setup()
            except Exception:
                metadata = self.get_egg_metadata()
                if metadata:
                    self.populate_metadata(metadata)
            if self.metadata is None or not self.name:
                metadata = self.get_egg_metadata()
                if metadata:
                    self.populate_metadata(metadata)

    def as_dict(self) -> Dict[str, Any]:
        prop_dict = {
            "name": self.name,
            "version": self.version if self._version else None,
            "base_dir": self.base_dir,
            "ireq": self.ireq,
            "build_backend": self.build_backend,
            "build_requires": self.build_requires,
            "requires": self.requires,
            "setup_requires": self.setup_requires,
            "python_requires": self.python_requires,
            "extras": self.extras,
            "extra_kwargs": self.extra_kwargs,
            "setup_cfg": self.setup_cfg,
            "setup_py": self.setup_py,
            "pyproject": self.pyproject,
        }
        return {k: v for k, v in prop_dict.items() if v}

    @classmethod
    def from_requirement(cls, requirement, finder=None) -> Optional["SetupInfo"]:
        ireq = requirement.ireq
        subdir = getattr(requirement.req, "subdirectory", None)
        return cls.from_ireq(ireq, subdir=subdir, finder=finder)

    @classmethod
    def from_ireq(cls, ireq, subdir=None, finder=None, session=None) -> Optional["SetupInfo"]:
        if not ireq:
            return None
        if not ireq.link:
            return None
        if ireq.link.is_wheel:
            return None
        stack = ExitStack()
        if not session:
            cmd = get_pip_command()
            options, _ = cmd.parser.parse_args([])
            session = cmd._build_session(options)
        stack.enter_context(global_tempdir_manager())
        vcs, uri = split_vcs_method_from_uri(ireq.link.url_without_fragment)
        parsed = urlparse(uri)
        if "file" in parsed.scheme:
            url_path = parsed.path
            if "@" in url_path:
                url_path, _, _ = url_path.rpartition("@")
            parsed = parsed._replace(path=url_path)
            uri = urlunparse(parsed)
        path = None
        is_file = False
        if ireq.link.scheme == "file" or uri.startswith("file://"):
            is_file = True
            if "file:/" in uri and "file:///" not in uri:
                uri = uri.replace("file:/", "file:///")
            path = url_to_path(uri)
        kwargs = _prepare_wheel_building_kwargs(ireq)
        is_artifact_or_vcs = getattr(
            ireq.link, "is_vcs", getattr(ireq.link, "is_artifact", False)
        )
        is_vcs = True if vcs else is_artifact_or_vcs
        download_dir = None
        if not (ireq.editable and is_file and is_vcs):
            if ireq.is_wheel:
                download_dir = kwargs["wheel_download_dir"]
            else:
                download_dir = kwargs["download_dir"]
        # this ensures the build dir is treated as the temporary build location
        # and the source dir is treated as permanent / not deleted by pip
        build_location_func = getattr(ireq, "build_location", None)
        if build_location_func is None:
            build_location_func = getattr(ireq, "ensure_build_location", None)
        if not ireq.source_dir:
            if subdir:
                directory = f"{kwargs['build_dir']}/{subdir}"
            else:
                directory = kwargs["build_dir"]
            build_kwargs = {
                "build_dir": directory,
                "autodelete": False,
                "parallel_builds": True,
            }
            build_location_func(**build_kwargs)
            ireq.ensure_has_source_dir(kwargs["src_dir"])
            location = None
            if ireq.source_dir:
                location = ireq.source_dir

            if ireq.link.is_existing_dir():
                if os.path.isdir(location):
                    rmtree(location)
                _copy_source_tree(ireq.link.file_path, location)
            else:
                unpack_url(
                    link=ireq.link,
                    location=location,
                    download=Downloader(session, "off"),
                    verbosity=1,
                    download_dir=download_dir,
                    hashes=ireq.hashes(True),
                )
        created = cls.create(
            ireq.source_dir, subdirectory=subdir, ireq=ireq, kwargs=kwargs,
        )
        return created

    @classmethod
    def create(
        cls,
        base_dir: str,
        subdirectory: Optional[str] = None,
        ireq: Optional[InstallRequirement] = None,
        kwargs: Optional[Dict[str, str]] = None,
    ) -> Optional["SetupInfo"]:
        if not base_dir or base_dir is None:
            return None

        creation_kwargs = {"extra_kwargs": kwargs}
        if not isinstance(base_dir, Path):
            base_dir = Path(base_dir)
        creation_kwargs["base_dir"] = base_dir.as_posix()
        pyproject = base_dir.joinpath("pyproject.toml")

        if subdirectory is not None:
            base_dir = base_dir.joinpath(subdirectory)
        setup_py = base_dir.joinpath("setup.py")
        setup_cfg = base_dir.joinpath("setup.cfg")
        creation_kwargs["pyproject"] = pyproject
        creation_kwargs["setup_py"] = setup_py
        creation_kwargs["setup_cfg"] = setup_cfg
        if ireq:
            creation_kwargs["ireq"] = ireq
        created = cls(**creation_kwargs)
        created.get_initial_info()
        return created<|MERGE_RESOLUTION|>--- conflicted
+++ resolved
@@ -2,16 +2,13 @@
 import atexit
 import configparser
 import contextlib
-<<<<<<< HEAD
 from contextlib import ExitStack
 import os
-=======
 import errno
 import locale
 import os
 import shutil
 import stat
->>>>>>> e13f004a
 import subprocess as sp
 import sys
 import time
@@ -56,14 +53,10 @@
 from pipenv.patched.pip._vendor.pkg_resources import DistInfoDistribution, EggInfoDistribution
 from setuptools.dist import Distribution
 from pipenv.patched.pip._vendor.platformdirs import user_cache_dir
-<<<<<<< HEAD
-from pipenv.vendor.vistir.contextmanagers import cd, temp_path
-from pipenv.vendor.vistir.path import create_tracked_tempdir, rmtree
 from pipenv.vendor.requirementslib.models.common import ReqLibBaseModel
 from pipenv.vendor.requirementslib.models.utils import HashableRequirement, convert_to_hashable_requirement
 from pipenv.vendor.pydantic import Field
-=======
->>>>>>> e13f004a
+
 
 from ..exceptions import RequirementError
 from ..fileutils import cd, create_tracked_tempdir, temp_path
@@ -78,40 +71,6 @@
     strip_extras_markers_from_requirement,
 )
 
-<<<<<<< HEAD
-=======
-if MYPY_RUNNING:
-    from typing import (
-        Any,
-        AnyStr,
-        Dict,
-        Generator,
-        List,
-        Sequence,
-        Set,
-        Text,
-        Tuple,
-        TypeVar,
-        Union,
-    )
-
-    from pipenv.patched.pip._internal.index.package_finder import PackageFinder
-    from pipenv.patched.pip._internal.req.req_install import InstallRequirement
-    from pipenv.patched.pip._vendor.packaging.requirements import Requirement as PackagingRequirement
-    from pipenv.patched.pip._vendor.pkg_resources import DistInfoDistribution, EggInfoDistribution
-    from pipenv.patched.pip._vendor.requests import Session
-    from setuptools.dist import Distribution
-
-    TRequirement = TypeVar("TRequirement")
-    RequirementType = TypeVar(
-        "RequirementType", covariant=True, bound=PackagingRequirement
-    )
-    MarkerType = TypeVar("MarkerType", covariant=True, bound=Marker)
-    STRING_TYPE = Union[str, bytes, Text]
-    S = TypeVar("S", bytes, str, Text)
-    AST_SEQ = TypeVar("AST_SEQ", ast.Tuple, ast.List)
-
->>>>>>> e13f004a
 
 CACHE_DIR = os.environ.get("PIPENV_CACHE_DIR", user_cache_dir("pipenv"))
 
@@ -158,10 +117,6 @@
         self.backend_path = backend_path
 
 
-<<<<<<< HEAD
-def make_base_requirements(reqs) -> Tuple:
-    requirements = ()
-=======
 def get_value_from_tuple(value, value_type):
     try:
         import winreg
@@ -385,10 +340,8 @@
             set_write_bit(file_)
 
 
-def make_base_requirements(reqs):
-    # type: (Sequence[STRING_TYPE]) -> Set[BaseRequirement]
-    requirements = set()
->>>>>>> e13f004a
+def make_base_requirements(reqs) -> Tuple:
+    requirements = ()
     if not isinstance(reqs, (list, tuple, set)):
         reqs = [reqs]
     for req in reqs:
