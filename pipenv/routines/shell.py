--- conflicted
+++ resolved
@@ -6,11 +6,7 @@
 from pipenv.utils import err
 from pipenv.utils.project import ensure_project
 from pipenv.utils.shell import cmd_list_to_shell, system_which
-<<<<<<< HEAD
-=======
 from pipenv.utils.virtualenv import virtualenv_scripts_dir
-from pipenv.vendor import click
->>>>>>> 1acecbec
 
 
 def do_shell(
