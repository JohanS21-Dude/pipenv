--- conflicted
+++ resolved
@@ -369,11 +369,7 @@
     if source:
         return 'source {0}/bin/activate{1}'.format(venv_location, suffix)
     else:
-<<<<<<< HEAD
         return '{0}/bin/activate'.format(venv_location)
-=======
-        return '{0}/bin/activate{1}'.format(project.virtualenv_location, suffix)
->>>>>>> 5dfc860e
 
 
 def do_activate_virtualenv(bare=False):
