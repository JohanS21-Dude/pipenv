--- conflicted
+++ resolved
@@ -68,7 +68,7 @@
     }
 else:
     DEFAULT_SOURCE = {
-        u'url': u'https://pypi.python.org/simple',
+        u'url': u'https://pypi.org/simple',
         u'verify_ssl': True,
         u'name': u'pypi',
     }
@@ -558,24 +558,6 @@
         config_parser = ConfigOptionParser(name=self.name)
         install = dict(config_parser.get_config_section('install'))
         indexes = install.get('extra-index-url', '').lstrip('\n').split('\n')
-<<<<<<< HEAD
-
-        if PIPENV_TEST_INDEX:
-            sources = [{u'url': PIPENV_TEST_INDEX, u'verify_ssl': True, u'name': u'custom'}]
-        else:
-            # Default source.
-            pypi_source = {u'url': u'https://pypi.org/simple', u'verify_ssl': True, u'name': 'pypi'}
-            sources = [pypi_source]
-
-            for i, index in enumerate(indexes):
-                if not index:
-                    continue
-                source_name = 'pip_index_{}'.format(i)
-                verify_ssl = index.startswith('https')
-
-                sources.append({u'url': index, u'verify_ssl': verify_ssl, u'name': source_name})
-
-=======
         sources = [DEFAULT_SOURCE]
         for i, index in enumerate(indexes):
             if not index:
@@ -590,7 +572,7 @@
                     u'name': source_name,
                 }
             )
->>>>>>> 479b3ff2
+            
         data = {
             u'source': sources,
             # Default packages.
